--- conflicted
+++ resolved
@@ -43,13 +43,10 @@
         if "msvc9.0_include" in path:
             env["CPPPATH"].remove(path)
 
-<<<<<<< HEAD
     # Attempt to fix compilation errors on windows
     if env_etc.compiler == "win32_cl":
         env.Append(CPPDEFINES="HAVE_SNPRINTF")
 
-=======
->>>>>>> 6fe5cb8a
     env.SConscript("src/dials/model/SConscript", exports={"env": env})
     env.SConscript("src/dials/array_family/SConscript", exports={"env": env})
     env.SConscript("src/dials/algorithms/SConscript", exports={"env": env})
