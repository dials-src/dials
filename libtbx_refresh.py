from __future__ import annotations

import contextlib
import inspect
import io
import os
import subprocess
import sys
from pathlib import Path

import libtbx
import libtbx.pkg_utils

try:
    import pkg_resources
except ModuleNotFoundError:
    pkg_resources = None

# Hack:
# Other packages, configured first, might attempt to import dials, which
# would only get a namespace package. This means even just setting the
# path wouldn't work.
# So, check to see if we have a namespace package imported, remove it (and
# any sub-packages), set the __path__, then import the real copy of DIALS.
#
# This is probably... not something we want to do, but it allows moving
# to src/ without drastically changing this part of the setup.
#
# If this is *only* dxtbx, then we can probably get away without this by
# removing this part from dxtbx.
_dials = sys.modules.get("dials")
if _dials and _dials.__file__ is None:
    # Someone tried to import us and got a namespace package
    _src_path_root = str(Path(libtbx.env.dist_path("dials")).joinpath("src"))
    del sys.modules["dials"]
    # Remove any sub-modules that we might have tried and failed to import
    for _module in [x for x in sys.modules if x.startswith("dials.")]:
        del sys.modules[_module]
    # Add the new path at the front of the system paths list
    sys.path.insert(0, _src_path_root)

# Now, check to see if we configured XFEL first. If so, this is an error and we
# have a mis-configured environment.
if xfel_module := libtbx.env.module_dict.get("xfel"):
    dials_module = libtbx.env.module_dict.get("dials")
    if libtbx.env.module_list.index(xfel_module) < libtbx.env.module_list.index(
        dials_module
    ):
        sys.exit(
            """\033[31;1m
Error:
    The \033[34mxfel\033[31m module is loaded before the \033[34mdials\033[31m module in the libtbx
    module list. dials has changed to \033[0;1msrc/\033[1;31m layout, so in order for xfel
    to continue to find the headers it needs, it must be reconfigured.

    To fix this, please run:

<<<<<<< HEAD
libtbx.pkg_utils.define_entry_points(
    {
        "dxtbx.profile_model": [
            "gaussian_rs = dials.extensions.gaussian_rs_profile_model_ext:GaussianRSProfileModelExt",
            "ellipsoid = dials.extensions.ellipsoid_profile_model_ext:EllipsoidProfileModelExt",
        ],
        "dxtbx.scaling_model_ext": [
            "physical = dials.algorithms.scaling.model.model:PhysicalScalingModel",
            "KB = dials.algorithms.scaling.model.model:KBScalingModel",
            "array = dials.algorithms.scaling.model.model:ArrayScalingModel",
            "dose_decay = dials.algorithms.scaling.model.model:DoseDecay",
        ],
        "dials.index.basis_vector_search": [
            "fft1d = dials.algorithms.indexing.basis_vector_search:FFT1D",
            "fft3d = dials.algorithms.indexing.basis_vector_search:FFT3D",
            "real_space_grid_search = dials.algorithms.indexing.basis_vector_search:RealSpaceGridSearch",
        ],
        "dials.index.lattice_search": [
            "low_res_spot_match = dials.algorithms.indexing.lattice_search:LowResSpotMatch"
        ],
        "dials.integration.background": [
            "Auto = dials.extensions.auto_background_ext:AutoBackgroundExt",
            "glm = dials.extensions.glm_background_ext:GLMBackgroundExt",
            "gmodel = dials.extensions.gmodel_background_ext:GModelBackgroundExt",
            "simple = dials.extensions.simple_background_ext:SimpleBackgroundExt",
            "null = dials.extensions.null_background_ext:NullBackgroundExt",
            "median = dials.extensions.median_background_ext:MedianBackgroundExt",
        ],
        "dials.integration.centroid": [
            "simple = dials.extensions.simple_centroid_ext:SimpleCentroidExt"
        ],
        "dials.spotfinder.threshold": [
            "dispersion = dials.extensions.dispersion_spotfinder_threshold_ext:DispersionSpotFinderThresholdExt",
            "dispersion_extended = dials.extensions.dispersion_extended_spotfinder_threshold_ext:DispersionExtendedSpotFinderThresholdExt",
            "dispersion_zero_truncated = dials.extensions.dispersion_zero_truncated_spotfinder_threshold_ext:DispersionZeroTruncatedSpotFinderThresholdExt",
            "radial_profile = dials.extensions.radial_profile_spotfinder_threshold_ext:RadialProfileSpotFinderThresholdExt",
        ],
    }
)
=======
        \033[0;1mlibtbx.configure xfel\033[0m

    \033[31;1mApologies for the inconvenience!\033[0m
"""
        )
>>>>>>> 085adbf9

import dials.precommitbx.nagger

try:
    from dials.util.version import dials_version

    print(dials_version())
except Exception:
    pass

dials.precommitbx.nagger.nag()

# During src/ transition, this ensures that the old entry points are cleared
libtbx.pkg_utils.define_entry_points({})


def _install_setup_readonly_fallback(package_name: str):
    """
    Partially install package in the libtbx build folder.
    This is a less complete installation - base python console_scripts
    entrypoints will not be installed, but the basic package metadata
    and other entrypoints will be enumerable through dispatcher black magic
    """
    root_path = libtbx.env.dist_path(package_name)
    import_path = os.path.join(root_path, "src")

    # Install this into a build/dxtbx subfolder
    build_path = abs(libtbx.env.build_path / package_name)
    subprocess.run(
        [
            sys.executable,
            "-m",
            "pip",
            "install",
            "--prefix",
            build_path,
            "--no-build-isolation",
            "--no-deps",
            "-e",
            root_path,
        ],
        check=True,
    )

    # Get the actual environment being configured (NOT libtbx.env)
    env = _get_real_env_hack_hack_hack()

    # Update the libtbx environment pythonpaths to point to the source
    # location which now has an .egg-info folder; this will mean that
    # the PYTHONPATH is written into the libtbx dispatchers
    rel_path = libtbx.env.as_relocatable_path(import_path)
    if rel_path not in env.pythonpath:
        env.pythonpath.insert(0, rel_path)

    # Update the sys.path so that we can find the .egg-info in this process
    # if we do a full reconstruction of the working set
    if import_path not in sys.path:
        sys.path.insert(0, import_path)

    # ...and add to the existing pkg_resources working_set
    if pkg_resources:
        pkg_resources.working_set.add_entry(import_path)

    # Add the src/ folder as an extra command_line_locations for dispatchers
    module = env.module_dict[package_name]
    if f"src/{package_name}" not in module.extra_command_line_locations:
        module.extra_command_line_locations.append(f"src/{package_name}")

    # Regenerate dispatchers for this module, and for any other modules
    # that might depend on it
    my_index = env.module_list.index(module)
    with contextlib.redirect_stdout(io.StringIO()):
        for module in env.module_list[my_index:]:
            module.process_command_line_directories()


def _get_real_env_hack_hack_hack():
    """
    Get the real, currently-being-configured libtbx.env environment.
    This is not libtbx.env, because although libtbx.env_config.environment.cold_start
    does:
        self.pickle()
        libtbx.env = self
    the first time there is an "import libtbx.load_env" this environment
    gets replaced by unpickling the freshly-written libtbx_env file onto
    libtbx.env, thereby making the environment accessed via libtbx.env
    *not* the actual one that is currently being constructed.
    So, the only way to get this environment being configured in order
    to - like - configure it, is to walk the stack trace and extract the
    self object from environment.refresh directly.
    """
    for frame in inspect.stack():
        if (
            frame.filename.endswith("env_config.py")
            and frame.function == "refresh"
            and "self" in frame.frame.f_locals
        ):
            return frame.frame.f_locals["self"]

    raise RuntimeError("Could not determine real libtbx.env_config.environment object")


def _create_dials_env_script():
    """
    write dials environment setup script and clobber cctbx setup scripts
    does nothing unless a file named 'dials'/'dials.bat' exists above
    the build/ directory
    """
    import os

    import libtbx.load_env

    if os.name == "nt":
        filename = abs(libtbx.env.build_path.dirname() / "dials.bat")
    else:
        filename = abs(libtbx.env.build_path.dirname() / "dials")

    if not os.path.exists(filename):
        return

    if os.name == "nt":
        script = """
rem enable conda environment
call %~dp0conda_base\\condabin\\activate.bat
rem prepend cctbx /build/bin directory to PATH
set PATH=%~dp0build\\bin;%PATH%
"""
    else:
        script = """
#!/bin/bash

if [ ! -z "${LIBTBX_BUILD_RELOCATION_HINT:-}" ]; then
  # possibly used for some logic in the installer
  LIBTBX_BUILD="${LIBTBX_BUILD_RELOCATION_HINT}"
  LIBTBX_BUILD_RELOCATION_HINT=
  export LIBTBX_BUILD_RELOCATION_HINT
elif [ -n "$BASH_SOURCE" ]; then
  LIBTBX_BUILD="$(dirname -- "${BASH_SOURCE[0]}")/build"
else
  LIBTBX_BUILD="%s"
fi

# make path absolute and resolve symlinks
LIBTBX_BUILD=$(cd -P -- "${LIBTBX_BUILD}" && pwd -P)

# enable conda environment
source ${LIBTBX_BUILD}/../conda_base/etc/profile.d/conda.sh
conda activate $(dirname -- "${LIBTBX_BUILD}")/conda_base

# prepend cctbx /build/bin directory to PATH
PATH="${LIBTBX_BUILD}/bin:${PATH}"
export PATH

# enable DIALS command line completion
[ -n "$BASH_VERSION" ] && {
  source $(libtbx.find_in_repositories dials/util/autocomplete.sh) && \
  source ${LIBTBX_BUILD}/dials/autocomplete/bash.sh || \
    echo dials command line completion not available
}

unset LIBTBX_BUILD
""" % abs(
            libtbx.env.build_path
        )
    with open(filename, "w") as fh:
        fh.write(script.lstrip())

    if os.name != "nt":
        mode = os.stat(filename).st_mode
        mode |= (mode & 0o444) >> 2  # copy R bits to X
        os.chmod(filename, mode)

    if os.name == "nt":
        clobber = """
echo {stars}
echo The script to set up the DIALS environment has changed
echo Please source or run {newscript} instead
echo {stars}
"""
        clobber_extensions = (".sh", ".csh", ".bat")
    else:
        clobber = """
echo '{stars}'
echo The script to set up the DIALS environment has changed
echo Please source or run '{newscript}' instead
echo '{stars}'
"""
        clobber_extensions = (".sh", ".csh", ".bat")

    for clobberfile_name in (
        "setpaths",
        "setpaths_all",
        "setpaths_debug",
    ):
        for clobber_ext in clobber_extensions:
            with open(
                abs(libtbx.env.build_path / (clobberfile_name + clobber_ext)), "w"
            ) as fh:
                fh.write(clobber.format(newscript=filename, stars="*" * 74))


def _install_dials_autocompletion():
    """generate bash.sh and SConscript file in /build/dials/autocomplete"""
    import os  # required due to cctbx weirdness

    import libtbx.load_env

    # Find the dials source directory
    dist_path = libtbx.env.dist_path("dials")

    # Set the location of the output directory
    output_directory = libtbx.env.under_build(os.path.join("dials", "autocomplete"))
    try:
        os.makedirs(output_directory)
    except OSError:
        pass

    # Build a list of autocompleteable commands
    commands_dir = os.path.join(dist_path, "src", "dials", "command_line")
    command_list = []
    for filename in sorted(os.listdir(commands_dir)):
        if not filename.startswith("_") and filename.endswith(".py"):
            # Check if this file marks itself as completable
            with open(os.path.join(commands_dir, filename), "rb") as f:
                if b"DIALS_ENABLE_COMMAND_LINE_COMPLETION" in f.read():
                    command_name = f"dials.{filename[:-3]}"
                    command_list.append(command_name)
    print("Identified autocompletable commands: " + " ".join(command_list))

    # Generate the autocompletion SConscript.
    with open(os.path.join(output_directory, "SConscript"), "w") as builder:
        builder.write(
            """import os.path
import libtbx.load_env\n
Import("env")\n\n
def dispatcher_outer(name):
    return os.path.join(libtbx.env.under_build("bin"), name)\n\n
def dispatcher_inner(name):
    return os.path.join(
        libtbx.env.dist_path("dials"), "src", "dials", "command_line", "%s.py" % name.partition(".")[2]
    )\n\n
env.Append(
    BUILDERS={{
        "AutoComplete": Builder(action="-$SOURCE --export-autocomplete-hints > $TARGET")
    }}
)
env["ENV"]["DIALS_NOBANNER"] = "1"
for cmd in [
{}
]:
    ac = env.AutoComplete(cmd, [dispatcher_outer(cmd), dispatcher_inner(cmd)])
    Requires(ac, Dir(libtbx.env.under_build("lib")))
    Depends(ac, os.path.join(libtbx.env.dist_path("dials"), "src", "dials", "util", "options.py"))
    Depends(ac, os.path.join(libtbx.env.dist_path("dials"), "util", "autocomplete.sh"))
""".format(
                "\n".join([f'    "{cmd}",' for cmd in command_list])
            )
        )

    # Generate a bash script activating command line completion for each relevant command
    with open(os.path.join(output_directory, "bash.sh"), "w") as script:
        script.write("type compopt &>/dev/null && {\n")
        for cmd in command_list:
            script.write(f" complete -F _dials_autocomplete {cmd}\n")
        script.write("}\n")
        script.write("type compopt &>/dev/null || {\n")
        for cmd in command_list:
            script.write(f" complete -o nospace -F _dials_autocomplete {cmd}\n")
        script.write("}\n")


# _install_package_setup("dials")
_install_setup_readonly_fallback("dials")
_create_dials_env_script()
_install_dials_autocompletion()<|MERGE_RESOLUTION|>--- conflicted
+++ resolved
@@ -55,53 +55,11 @@
 
     To fix this, please run:
 
-<<<<<<< HEAD
-libtbx.pkg_utils.define_entry_points(
-    {
-        "dxtbx.profile_model": [
-            "gaussian_rs = dials.extensions.gaussian_rs_profile_model_ext:GaussianRSProfileModelExt",
-            "ellipsoid = dials.extensions.ellipsoid_profile_model_ext:EllipsoidProfileModelExt",
-        ],
-        "dxtbx.scaling_model_ext": [
-            "physical = dials.algorithms.scaling.model.model:PhysicalScalingModel",
-            "KB = dials.algorithms.scaling.model.model:KBScalingModel",
-            "array = dials.algorithms.scaling.model.model:ArrayScalingModel",
-            "dose_decay = dials.algorithms.scaling.model.model:DoseDecay",
-        ],
-        "dials.index.basis_vector_search": [
-            "fft1d = dials.algorithms.indexing.basis_vector_search:FFT1D",
-            "fft3d = dials.algorithms.indexing.basis_vector_search:FFT3D",
-            "real_space_grid_search = dials.algorithms.indexing.basis_vector_search:RealSpaceGridSearch",
-        ],
-        "dials.index.lattice_search": [
-            "low_res_spot_match = dials.algorithms.indexing.lattice_search:LowResSpotMatch"
-        ],
-        "dials.integration.background": [
-            "Auto = dials.extensions.auto_background_ext:AutoBackgroundExt",
-            "glm = dials.extensions.glm_background_ext:GLMBackgroundExt",
-            "gmodel = dials.extensions.gmodel_background_ext:GModelBackgroundExt",
-            "simple = dials.extensions.simple_background_ext:SimpleBackgroundExt",
-            "null = dials.extensions.null_background_ext:NullBackgroundExt",
-            "median = dials.extensions.median_background_ext:MedianBackgroundExt",
-        ],
-        "dials.integration.centroid": [
-            "simple = dials.extensions.simple_centroid_ext:SimpleCentroidExt"
-        ],
-        "dials.spotfinder.threshold": [
-            "dispersion = dials.extensions.dispersion_spotfinder_threshold_ext:DispersionSpotFinderThresholdExt",
-            "dispersion_extended = dials.extensions.dispersion_extended_spotfinder_threshold_ext:DispersionExtendedSpotFinderThresholdExt",
-            "dispersion_zero_truncated = dials.extensions.dispersion_zero_truncated_spotfinder_threshold_ext:DispersionZeroTruncatedSpotFinderThresholdExt",
-            "radial_profile = dials.extensions.radial_profile_spotfinder_threshold_ext:RadialProfileSpotFinderThresholdExt",
-        ],
-    }
-)
-=======
         \033[0;1mlibtbx.configure xfel\033[0m
 
     \033[31;1mApologies for the inconvenience!\033[0m
 """
         )
->>>>>>> 085adbf9
 
 import dials.precommitbx.nagger
 
