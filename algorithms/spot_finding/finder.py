--- conflicted
+++ resolved
@@ -15,14 +15,9 @@
 from dxtbx.model import ExperimentList
 
 from dials.array_family import flex
-<<<<<<< HEAD
 from dials.model.data import PixelList, PixelListLabeller
 from dials.util import Sorry, log
-from dials.util.mp import batch_multi_node_parallel_map
-=======
-from dials.util import Sorry
-from dials.util.mp import available_cores
->>>>>>> a583e91f
+from dials.util.mp import available_cores, batch_multi_node_parallel_map
 
 logger = logging.getLogger(__name__)
 
