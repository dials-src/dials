--- conflicted
+++ resolved
@@ -3,12 +3,7 @@
 """
 
 import logging
-<<<<<<< HEAD
-from math import exp, log
-=======
-from collections import OrderedDict
 from math import ceil, exp, log
->>>>>>> fab29878
 
 import numpy as np
 from scipy.stats import norm
