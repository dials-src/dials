--- conflicted
+++ resolved
@@ -1,20 +1,12 @@
 from __future__ import annotations
 
 import os
-<<<<<<< HEAD
-from pathlib import Path
-=======
 import shutil
 import subprocess
->>>>>>> 937fe913
+from pathlib import Path
 
 
-<<<<<<< HEAD
-
-def test_align_crystal(dials_regression: Path, tmpdir):
-=======
-def test_align_crystal(dials_regression, tmp_path):
->>>>>>> 937fe913
+def test_align_crystal(dials_regression: Path, tmp_path):
     path = os.path.join(dials_regression, "experiment_test_data")
     result = subprocess.run(
         [shutil.which("dials.align_crystal"), f"{path}/kappa_experiments.json"],
