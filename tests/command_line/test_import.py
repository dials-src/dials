--- conflicted
+++ resolved
@@ -732,8 +732,7 @@
     assert isinstance(experiments.imagesets()[0], ImageSequence)
     assert len(experiments.scans()) == 1  # only one image example here
 
-
-<<<<<<< HEAD
+    
 def test_import_still_sequence(dials_data, tmp_path):
     ssx = dials_data("cunir_serial", pathlib=True)
 
@@ -748,7 +747,7 @@
     experiments = load.experiment_list(tmp_path / "imported.expt")
     assert len(experiments) == 5
     assert len(experiments.imagesets()) == 1
-=======
+
 def test_import_grid_scan(dials_data, tmp_path):
     data_dir = dials_data("thaumatin_grid_scan", pathlib=True)
     image_path = data_dir / "thau_3_2_*"
@@ -791,5 +790,4 @@
         and f"template: {data_dir}{os.sep}cxily6520_r0164_#####.cbf"
         in result.stdout.decode()
     )
-    assert result.stdout.count(b"template:") == 1
->>>>>>> d92512cf
+    assert result.stdout.count(b"template:") == 1