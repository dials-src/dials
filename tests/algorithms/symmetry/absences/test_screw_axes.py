"""Test scoring of screw axes."""

from __future__ import annotations

import pytest

from dials.algorithms.symmetry.absences.screw_axes import (
    ScrewAxis21c,
    ScrewAxis31c,
    ScrewAxis41c,
    ScrewAxis42c,
    ScrewAxis61c,
)
from dials.array_family import flex


# take some actual data for difficult cases - merged I, sigma values
def make_test_data_LCY_21c():
    """Real data from LCY (P212121)."""
    r = flex.reflection_table()
    miller_ax_vals = list(range(2, 17))
    i = [243.42, 0.95, 841.09, 4.08, 6780.07, 0.12, 19517.36, 0.10]
    i += [45.17, 1.60, 1056.85, 5.88, 7054.45, 7.77, 284.67]
    # separate to avoid black formatting
    s = [8.64, 0.80, 28.70, 1.87, 248.14, 1.30, 637.42, 1.57, 4.49, 2.05]
    s += [50.27, 3.37, 520.39, 4.84, 24.14]
    r["miller_index"] = flex.miller_index([(0, 0, j) for j in miller_ax_vals])
    r["variance"] = flex.pow2(flex.double(s))
    r["intensity"] = flex.double(i)
    return r


def make_test_data_thermo_61c():
    """Real data from thermolysin (P6122), has a large intensity in (0, 0, 11),
    (an outlier?) so good for testing resiliance to outliers."""
    r = flex.reflection_table()
    miller_ax_vals = list(range(2, 37))
    i = [-0.007, -0.011, 0.044, 0.065, 1.388, 0.009, -0.005, 0.039, 0.056]
    i += [1.619, 163.471, 0.024, -0.024, 0.047, 0.027, -0.023, 0.09, 0.037]
    i += [0.024, -0.007, -0.024, 0.323, 15.846, 0.177, 0.042, 0.139, 0.37]
    i += [1.185, 218.702, 0.041, 0.185, 0.09, 0.383, 0.476, 107.947]
    s = [0.005, 0.008, 0.013, 0.018, 0.046, 0.028, 0.033, 0.037, 0.043]
    s += [0.075, 0.608, 0.055, 0.059, 0.066, 0.101, 0.105, 0.108, 0.113, 0.125]
    s += [0.188, 0.192, 0.144, 0.38, 0.149, 0.146, 0.158, 0.17, 0.185, 1.288]
    s += [0.127, 0.088, 0.086, 0.059, 0.092, 0.975]
    r["miller_index"] = flex.miller_index([(0, 0, j) for j in miller_ax_vals])
    r["variance"] = flex.pow2(flex.double(s))
    r["intensity"] = flex.double(i)
    return r


def make_test_data_thaumatin_41c():
    """Real thaumatin data (P41212). Nice example of 41 screw axis,
    in trouble if we can't get this one right!"""
    r = flex.reflection_table()
    miller_ax_vals = list(range(1, 87))
    i = [-0.006, -0.027, -0.016, 0.094, 0.012, 0.041, 0.039, 605.708, -0.01]
    i += [0.058, 0.005, 406.319, 0.047, 0.043, 0.082, 0.754, 0.101, 0.126]
    i += [-0.17, 1.381, 0.149, -0.177, 0.175, 25.368, 0.007, 0.442, -0.753]
    i += [2944.402, 0.02, -0.41, 0.399, 1334.451, 0.35, 0.028, -0.353, 24.594]
    i += [0.459, 0.093, -0.666, 1068.914, -1.048, 0.882, 0.26, 391.129, 0.771]
    i += [-0.605, 1.923, 79.672, 0.539, 0.342, 0.673, 570.054, -0.624, -0.388]
    i += [-0.572, 1175.132, -0.764, 0.006, 1.027, 459.19, -0.116, 0.098, -0.186]
    i += [319.29, 0.591, 0.874, 0.265, 4.021, 0.246, 0.262, 0.552, 14.901]
    i += [-1.647, -1.776, 0.01, 57.969, 1.067, -0.751, 0.438, 0.98, 0.277]
    i += [0.317, -0.888, 11.128, 0.332, -0.608]
    s = [0.005, 0.016, 0.023, 0.055, 0.072, 0.088, 0.112, 12.797, 0.125]
    s += [0.148, 0.17, 8.9, 0.199, 0.274, 0.297, 0.385, 0.378, 0.345, 0.287]
    s += [0.371, 0.291, 0.343, 0.334, 1.276, 0.358, 0.574, 0.724, 61.67, 0.46]
    s += [0.475, 0.652, 40.835, 0.65, 0.674, 0.796, 1.533, 0.587, 0.663, 0.692]
    s += [23.811, 0.794, 0.707, 0.765, 9.989, 0.833, 0.818, 1.21, 3.354, 0.808]
    s += [0.836, 0.836, 14.031, 0.894, 0.914, 0.992, 26.717, 0.937, 0.88, 0.904]
    s += [12.025, 0.879, 0.886, 0.981, 9.202, 1.012, 1.478, 1.413, 1.596, 1.453]
    s += [1.411, 0.861, 2.561, 1.481, 1.162, 0.918, 3.367, 0.93, 1.03, 0.875]
    s += [1.0, 0.925, 0.918, 0.983, 1.631, 0.821, 1.35]
    r["miller_index"] = flex.miller_index([(0, 0, j) for j in miller_ax_vals])
    r["variance"] = flex.pow2(flex.double(s))
    r["intensity"] = flex.double(i)
    return r


<<<<<<< HEAD
def make_test_data_ptp1b_31c():
    """Real PTP1B data collected by the Hekstra Lab (P 31 2 1)."""
    r = flex.reflection_table()
    miller_ax_vals = [
        1,
        2,
        3,
        4,
        5,
        6,
        7,
        8,
        9,
        10,
        11,
        12,
        13,
        14,
        15,
        16,
        17,
        18,
        19,
        20,
        21,
        22,
        23,
        24,
        26,
        27,
        28,
        29,
        30,
        31,
        32,
        33,
        34,
        35,
        36,
        37,
        38,
        39,
        40,
        41,
        42,
        43,
        44,
        45,
        46,
        48,
        49,
    ]
    i = [
        -0.002,
        -0.018,
        1765.107,
        0.049,
        0.206,
        538.946,
        0.065,
        0.068,
        511.518,
        0.008,
        0.295,
        46.878,
        -0.106,
        0.374,
        118.479,
        0.509,
        0.554,
        84.699,
        0.084,
        0.335,
        413.968,
        -0.371,
        0.144,
        65.366,
        -0.185,
        30.277,
        0.283,
        1.785,
        9.957,
        1.041,
        0.3,
        2.142,
        0.199,
        0.118,
        8.955,
        0.269,
        0.744,
        2.981,
        -0.575,
        0.26,
        -0.41,
        0.032,
        -0.294,
        71.932,
        0.028,
        17.147,
        1.246,
    ]
    s = [
        0.007,
        0.05,
        3.662,
        0.125,
        0.14,
        2.866,
        0.232,
        0.242,
        3.421,
        0.321,
        0.381,
        1.236,
        0.397,
        0.465,
        2.174,
        0.478,
        0.595,
        2.072,
        0.624,
        0.693,
        4.767,
        0.807,
        0.787,
        4.427,
        0.955,
        1.806,
        1.125,
        1.13,
        1.367,
        1.259,
        1.287,
        1.203,
        1.153,
        1.341,
        1.506,
        1.128,
        1.344,
        1.381,
        1.16,
        1.26,
        1.363,
        1.194,
        1.224,
        3.229,
        1.286,
        3.01,
        1.487,
    ]

    r["miller_index"] = flex.miller_index([(0, 0, j) for j in miller_ax_vals])
    r["variance"] = flex.pow2(flex.double(s))
    r["intensity"] = flex.double(i)
    return r


def test_screw_axes_example_data():
=======
@pytest.mark.parametrize("score_method", ["direct", "fourier"])
def test_screw_axes_example_data(score_method):
>>>>>>> 1019f34b
    """Test some example data where we know the answer"""
    refls = make_test_data_LCY_21c()
    score = ScrewAxis21c().score_axis(refls, method=score_method)
    assert score > 0.95

    refls = make_test_data_thermo_61c()
    score = ScrewAxis61c().score_axis(refls, method=score_method)
    assert score > 0.95

    refls = make_test_data_thaumatin_41c()
    score_41 = ScrewAxis41c().score_axis(refls, method=score_method)
    score_42 = ScrewAxis42c().score_axis(refls, method=score_method)
    assert score_41 > 0.99
    assert score_42 > 0.99  # both should score highly

    refls = make_test_data_ptp1b_31c()
    score = ScrewAxis31c().score_axis(refls)
    assert score > 0.95


@pytest.mark.parametrize("score_method", ["direct", "fourier"])
def test_not_screw_axes(score_method):
    """Test cases where a screw axis is not present."""
    reflection_table = flex.reflection_table()
    reflection_table["miller_index"] = flex.miller_index(
        [(0, 0, j) for j in range(1, 9)]
    )
    reflection_table["variance"] = flex.double(8, 1.0)
    reflection_table["intensity"] = flex.double(8, 5.0)
    score_41 = ScrewAxis41c().score_axis(reflection_table, method=score_method)
    score_42 = ScrewAxis42c().score_axis(reflection_table, method=score_method)

    assert score_41 < 0.01
    assert score_42 < 0.01

    # Example of weak pseudosymmetry
    reflection_table["intensity"] = flex.double(
        [3.0, 100.0, 3.0, 100.0, 3.0, 100.0, 3.0, 100.0]
    )
    score_41 = ScrewAxis41c().score_axis(reflection_table, method=score_method)
    score_42 = ScrewAxis42c().score_axis(reflection_table, method=score_method)

    assert score_41 < 0.01
    # assert score_42 < 0.01 - passes for direct, but not fourier

    # All data too weak
    reflection_table["intensity"] = flex.double(8, 0.5)
    score_41 = ScrewAxis41c().score_axis(reflection_table, method=score_method)
    score_42 = ScrewAxis42c().score_axis(reflection_table, method=score_method)

    assert score_41 < 0.01
    assert score_42 < 0.01

    # No data for absent reflections
    reflection_table["miller_index"] = flex.miller_index(
        [(0, 0, i) for i in range(1, 17, 2)]
    )
    score_41 = ScrewAxis41c().score_axis(reflection_table, method=score_method)
    score_42 = ScrewAxis42c().score_axis(reflection_table, method=score_method)

    assert score_41 < 0.01
    assert score_42 < 0.01

    # No data for present reflections
    reflection_table["miller_index"] = flex.miller_index(
        [(0, 0, i) for i in range(2, 18, 2)]
    )
    score_41 = ScrewAxis41c().score_axis(reflection_table, method=score_method)
    score_42 = ScrewAxis42c().score_axis(reflection_table, method=score_method)

    assert score_41 < 0.01
    assert score_42 < 0.01<|MERGE_RESOLUTION|>--- conflicted
+++ resolved
@@ -79,7 +79,6 @@
     return r
 
 
-<<<<<<< HEAD
 def make_test_data_ptp1b_31c():
     """Real PTP1B data collected by the Hekstra Lab (P 31 2 1)."""
     r = flex.reflection_table()
@@ -237,11 +236,8 @@
     return r
 
 
-def test_screw_axes_example_data():
-=======
 @pytest.mark.parametrize("score_method", ["direct", "fourier"])
 def test_screw_axes_example_data(score_method):
->>>>>>> 1019f34b
     """Test some example data where we know the answer"""
     refls = make_test_data_LCY_21c()
     score = ScrewAxis21c().score_axis(refls, method=score_method)
@@ -258,8 +254,8 @@
     assert score_42 > 0.99  # both should score highly
 
     refls = make_test_data_ptp1b_31c()
-    score = ScrewAxis31c().score_axis(refls)
-    assert score > 0.95
+    score_31 = ScrewAxis31c().score_axis(refls, method=score_method)
+    assert score_31 > 0.95
 
 
 @pytest.mark.parametrize("score_method", ["direct", "fourier"])
