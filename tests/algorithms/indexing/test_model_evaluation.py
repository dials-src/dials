--- conflicted
+++ resolved
@@ -151,11 +151,7 @@
     )
 
 
-<<<<<<< HEAD
-def test_ModelEvaluation(dials_regression: Path, tmpdir):
-=======
-def test_ModelEvaluation(dials_regression):
->>>>>>> 937fe913
+def test_ModelEvaluation(dials_regression: Path):
     # thaumatin
     data_dir = os.path.join(dials_regression, "indexing_test_data", "i04_weak_data")
     pickle_path = os.path.join(data_dir, "full.pickle")
