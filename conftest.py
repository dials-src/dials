--- conflicted
+++ resolved
@@ -55,26 +55,9 @@
             pytest.skip("This test requires the dials_data package to be installed")
 
         globals()["dials_data"] = dials_data
-<<<<<<< HEAD
-=======
-    config.addinivalue_line(
-        "markers", "xfel: Mark test to run xfail if xfel module is missing"
-    )
+
     # Ensure that subprocesses get the warnings filters
     os.environ["PYTHONWARNINGS"] = _build_filterwarnings_string()
-
-
-def pytest_collection_modifyitems(config, items):
-    # Attempt to import xfel
-    try:
-        import xfel  # noqa: F401
-    except (Skipped, ModuleNotFoundError):
-        # We don't have XFEL
-        xfail_marker = pytest.mark.xfail(reason="XFEL module not present")
-        for item in items:
-            if item.get_closest_marker("xfel"):
-                item.add_marker(xfail_marker)
->>>>>>> 11406ff5
 
 
 @pytest.fixture(scope="session")
