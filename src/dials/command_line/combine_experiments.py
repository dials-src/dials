from __future__ import annotations

import logging
import os
import random
import sys
from collections.abc import Sequence
from typing import Iterator, TypeVar

import dxtbx.model.compare as compare
from dxtbx.model.experiment_list import (
    BeamComparison,
    DetectorComparison,
    Experiment,
    ExperimentList,
    GoniometerComparison,
)
from libtbx.phil import parse
from scitbx import matrix

import dials.util
from dials.algorithms.clustering.unit_cell import cluster_unit_cells
from dials.algorithms.integration.stills_significance_filter import SignificanceFilter
from dials.array_family import flex
from dials.util import tabulate
from dials.util.options import ArgumentParser, flatten_experiments

logger = logging.getLogger(__name__)

help_message = """

Utility script to combine multiple reflections and experiments files into
one multi-experiment reflections and one experiments file. Experiments are
matched to reflections in the order they are provided as input.

Reference models can be chosen from any of the input experiments files. These
will replace all other models of that type in the output experiments file.
This is useful, for example, for combining multiple experiments that should
differ only in their crystal models. No checks are made to ensure that a
reference model is a good replacement model.

Although only one reference model of each type is allowed, more complex
combinations of experiments can be created by repeat runs.

Examples::

  dials.combine_experiments experiments_0.expt experiments_1.expt \\
    reflections_0.refl reflections_1.refl \\
    reference_from_experiment.beam=0 \\
    reference_from_experiment.detector=0
"""

# The phil scope
phil_scope = parse(
    """

  reference_from_experiment{
    beam = None
      .help = "Take beam model from this experiment to overwrite all other"
              "beam models in the combined experiments"
      .type = int(value_min=0)

    scan = None
      .help = "Take scan model from this experiment to overwrite all other"
              "scan models in the combined experiments"
      .type = int(value_min=0)

    crystal = None
      .help = "Take crystal model from this experiment to overwrite all"
              "other crystal models in the combined experiments"
      .type = int(value_min=0)

    goniometer = None
      .help = "Take goniometer model from this experiment to overwrite all"
              "other goniometer models in the combined experiments"
      .type = int(value_min=0)

    detector = None
      .help = "Take detector model from this experiment to overwrite all"
              "other detector models in the combined experiments"
      .type = int(value_min=0)

    average_detector = False
      .help = "Create an average detector model from all the input detector"
              "models and use it as the reference. Not compatible with"
              "reference_from_experiment.detector"
      .type = bool

    compare_models = True
      .help = "Whether to compare a model with the reference model before"
              "replacing it. If the comparison falls outside the tolerance,"
              "the combination will not be allowed. Disable comparison to force"
              "overwriting of models with the reference"
      .type = bool

    average_hierarchy_level = None
      .help = "For hierarchical detectors, optionally provide a single level"
              "to do averaging at."
      .type = int(value_min=0)

    include scope dials.util.options.tolerance_phil_scope

  }

  clustering {
    use = False
      .type = bool
      .help = "Separate experiments into subsets using the clustering"
              "toolkit. One json per cluster will be saved."

    dendrogram = False
      .type = bool
      .help = "Display dendrogram of the clustering results. Should not"
              "be used with parallel processing."

    threshold = 1000
      .type = int
      .help = "Threshold used in the dendrogram to separate into clusters."

    max_clusters = None
      .type = int
      .help = "Maximum number of clusters to save as jsons."

    exclude_single_crystal_clusters = True
      .type = bool
      .help = "Don't produce a 'cluster' containing only one crystal."

  }

  output {
    experiments_filename = combined.expt
      .type = str
      .help = "The filename for combined experimental models"

    reflections_filename = combined.refl
      .type = str
      .help = "The filename for combined reflections"

    n_subset = None
      .type = int
      .help = "If not None, keep a subset of size n_subset when"
              "saving the combined experiments"

    n_subset_method = *random n_refl significance_filter
      .type = choice
      .help = "Algorithm to be used for choosing the n_subset images/"
              "experiments for refinement.  n_refl chooses the set with the"
              "largest numbers of reflections listed in the pickle files"
              "significance filter used to select n_subset images based on"
              "I/sig(I) cutoff"

    n_refl_panel_list = None
      .type = ints
      .help = "If n_subset_method is n_refl, specify which panels to search"
              "on."

    max_batch_size = None
      .type = int
      .expert_level = 2
      .help = "If not None, split the resultant combined set of experiments"
              "into separate files, each at most max_batch_size number of"
              "experiments. Example, if there were 5500 experiments and"
              "max_batch_size is 1000, 6 experiment lists will be created,"
              "of sizes 917, 917, 917, 917, 916, 916"

    delete_shoeboxes = False
      .type = bool
      .expert_level = 2
      .help = "If true, delete shoeboxes from reflection tables while comb-"
              "ining them to save on memory."

    min_reflections_per_experiment = None
      .type = int
      .expert_level = 2
      .help = "If not None, throw out any experiment with fewer than this"
              "many reflections"

    max_reflections_per_experiment = None
      .type = int
      .expert_level = 2
      .help = "If not None, throw out any experiment with more than this"
              "many reflections"

    include scope dials.algorithms.integration.stills_significance_filter.phil_scope
  }
""",
    process_includes=True,
)

T = TypeVar("T")


def _split_equal_parts_of_length(a: Sequence[T], n: int) -> Iterator[Sequence[T]]:
    k, m = divmod(len(a), n)
    return (a[i * k + min(i, m) : (i + 1) * k + min(i + 1, m)] for i in range(n))


def find_experiment_in(experiment, all_experiments):
    """Search the phil experiment list and find where an experiment came from.

    :param Experiment experiment: The experiment to search for
    :param all_experiments:       The list of all experiments from phil
    :type  all_experiments:       list[dials.util.phil.FilenameDataWrapper[ExperimentList]]
    :returns:                     The filename and experiment ID
    :rtype:                       (str, int)
    """
    for source in all_experiments:
        try:
            experiment_list = list(source.data)
            index = experiment_list.index(experiment)
            return (source.filename, index)
        except ValueError:
            pass
    raise ValueError("Experiment not found")


class ComparisonError(Exception):
    """Exception to indicate problem with tolerance comparisons"""

    pass


class CombineWithReference:
    def __init__(
        self,
        beam=None,
        goniometer=None,
        scan=None,
        crystal=None,
        detector=None,
        params=None,
    ):

        self.ref_beam = beam
        self.ref_goniometer = goniometer
        self.ref_scan = scan
        self.ref_crystal = crystal
        self.ref_detector = detector
        self.tolerance = None
        self._last_imageset = None
        if params:
            if params.reference_from_experiment.compare_models:
                self.tolerance = params.reference_from_experiment.tolerance
            self.average_detector = params.reference_from_experiment.average_detector
        else:
            self.average_detector = False

    def __call__(self, experiment):
        if self.tolerance:
            compare_beam = BeamComparison(
                wavelength_tolerance=self.tolerance.beam.wavelength,
                direction_tolerance=self.tolerance.beam.direction,
                polarization_normal_tolerance=self.tolerance.beam.polarization_normal,
                polarization_fraction_tolerance=self.tolerance.beam.polarization_fraction,
            )
            compare_detector = DetectorComparison(
                fast_axis_tolerance=self.tolerance.detector.fast_axis,
                slow_axis_tolerance=self.tolerance.detector.slow_axis,
                origin_tolerance=self.tolerance.detector.origin,
            )
            compare_goniometer = GoniometerComparison(
                rotation_axis_tolerance=self.tolerance.goniometer.rotation_axis,
                fixed_rotation_tolerance=self.tolerance.goniometer.fixed_rotation,
                setting_rotation_tolerance=self.tolerance.goniometer.setting_rotation,
            )

        else:
            compare_beam = None
            compare_detector = None
            compare_goniometer = None

        if self.ref_beam:
            if compare_beam:
                if not compare_beam(self.ref_beam, experiment.beam):
                    raise ComparisonError(
                        compare.beam_diff(
                            self.ref_beam,
                            experiment.beam,
                            wavelength_tolerance=self.tolerance.beam.wavelength,
                            direction_tolerance=self.tolerance.beam.direction,
                            polarization_normal_tolerance=self.tolerance.beam.polarization_normal,
                            polarization_fraction_tolerance=self.tolerance.beam.polarization_fraction,
                        )
                    )
            beam = self.ref_beam
        else:
            beam = experiment.beam

        if self.ref_detector and self.average_detector:
            detector = self.ref_detector
        elif self.ref_detector and not self.average_detector:
            if compare_detector:
                if not compare_detector(self.ref_detector, experiment.detector):
                    raise ComparisonError(
                        compare.detector_diff(
                            self.ref_detector,
                            experiment.detector,
                            fast_axis_tolerance=self.tolerance.detector.fast_axis,
                            slow_axis_tolerance=self.tolerance.detector.slow_axis,
                            origin_tolerance=self.tolerance.detector.origin,
                        )
                    )
            detector = self.ref_detector
        else:
            detector = experiment.detector

        if self.ref_goniometer:
            if compare_goniometer:
                if not compare_goniometer(self.ref_goniometer, experiment.goniometer):
                    raise ComparisonError(
                        compare.goniometer_diff(
                            self.ref_goniometer,
                            experiment.goniometer,
                            rotation_axis_tolerance=self.tolerance.goniometer.rotation_axis,
                            fixed_rotation_tolerance=self.tolerance.goniometer.fixed_rotation,
                            setting_rotation_tolerance=self.tolerance.goniometer.setting_rotation,
                        )
                    )
            goniometer = self.ref_goniometer
        else:
            goniometer = experiment.goniometer

        if self.ref_scan:
            scan = self.ref_scan
        else:
            scan = experiment.scan

        if self.ref_crystal:
            crystal = self.ref_crystal
        else:
            crystal = experiment.crystal

        if self._last_imageset == experiment.imageset:
            imageset = self._last_imageset
        else:
            imageset = experiment.imageset
            self._last_imageset = imageset

        return Experiment(
            identifier=experiment.identifier,
            beam=beam,
            detector=detector,
            scan=scan,
            goniometer=goniometer,
            crystal=crystal,
            imageset=imageset,
        )


def do_unit_cell_clustering(experiments, reflections, dendrogram=False, threshold=1000):
    if dendrogram:
        import matplotlib.pyplot as plt

        ax = plt.gca()
    else:
        ax = None

    crystal_symmetries = [expt.crystal.get_crystal_symmetry() for expt in experiments]
    clustering = cluster_unit_cells(
        crystal_symmetries,
        lattice_ids=list(experiments.identifiers()),
        threshold=threshold,
        ax=ax,
        no_plot=not dendrogram,
    )

    if dendrogram:
        ax.set_yscale("symlog", linthresh=1)
        plt.tight_layout()
        plt.show()

    return clustering


class Script:
    def __init__(self):
        """Initialise the script."""
        # The script usage
        usage = (
            "usage: dials.combine_experiments [options] [param.phil] "
            "experiments1.expt experiments2.expt reflections1.refl "
            "reflections2.refl..."
        )

        # Create the parser
        self.parser = ArgumentParser(
            usage=usage,
            phil=phil_scope,
            read_reflections=True,
            read_experiments=True,
            check_format=False,
            epilog=help_message,
        )

    def run(self, args=None):
        """Execute the script."""
        params, options = self.parser.parse_args(args, show_diff_phil=True)
        self.run_with_preparsed(params, options)

    def run_with_preparsed(self, params, options):
        """Run combine_experiments, but allow passing in of parameters"""
        # Try to load the models and data
        if not params.input.experiments:
            print("No Experiments found in the input")
            self.parser.print_help()
            return
        if not params.input.reflections:
            print("No reflection data found in the input")
            self.parser.print_help()
            return
        if len(params.input.reflections) != len(params.input.experiments):
            sys.exit(
                "The number of input reflections files does not match the "
                "number of input experiments"
            )

        try:
            flat_exps = flatten_experiments(params.input.experiments)
        except RuntimeError:
            sys.exit(
                "Unable to combine experiments. Are experiment IDs unique? "
                "You may need to run dials.assign_experiment_identifiers first to "
                "reset IDs."
            )

        ref_beam = params.reference_from_experiment.beam
        ref_goniometer = params.reference_from_experiment.goniometer
        ref_scan = params.reference_from_experiment.scan
        ref_crystal = params.reference_from_experiment.crystal
        ref_detector = params.reference_from_experiment.detector

        if ref_beam is not None:
            try:
                ref_beam = flat_exps[ref_beam].beam
            except IndexError:
                sys.exit(f"{ref_beam} is not a valid experiment ID")

        if ref_goniometer is not None:
            try:
                ref_goniometer = flat_exps[ref_goniometer].goniometer
            except IndexError:
                sys.exit(f"{ref_goniometer} is not a valid experiment ID")

        if ref_scan is not None:
            try:
                ref_scan = flat_exps[ref_scan].scan
            except IndexError:
                sys.exit(f"{ref_scan} is not a valid experiment ID")

        if ref_crystal is not None:
            try:
                ref_crystal = flat_exps[ref_crystal].crystal
            except IndexError:
                sys.exit(f"{ref_crystal} is not a valid experiment ID")

        if ref_detector is not None:
            assert not params.reference_from_experiment.average_detector
            try:
                ref_detector = flat_exps[ref_detector].detector
            except IndexError:
                sys.exit(f"{ref_detector} is not a valid experiment ID")
        elif params.reference_from_experiment.average_detector:
            # Average all of the detectors together

            def average_detectors(target, panelgroups, depth):
                # Recursive function to do the averaging

                if (
                    params.reference_from_experiment.average_hierarchy_level is None
                    or depth == params.reference_from_experiment.average_hierarchy_level
                ):
                    n = len(panelgroups)
                    sum_fast = matrix.col((0.0, 0.0, 0.0))
                    sum_slow = matrix.col((0.0, 0.0, 0.0))
                    sum_ori = matrix.col((0.0, 0.0, 0.0))

                    # Average the d matrix vectors
                    for pg in panelgroups:
                        sum_fast += matrix.col(pg.get_local_fast_axis())
                        sum_slow += matrix.col(pg.get_local_slow_axis())
                        sum_ori += matrix.col(pg.get_local_origin())
                    sum_fast /= n
                    sum_slow /= n
                    sum_ori /= n

                    # Re-orthagonalize the slow and the fast vectors by rotating around the cross product
                    c = sum_fast.cross(sum_slow)
                    a = sum_fast.angle(sum_slow, deg=True) / 2
                    sum_fast = sum_fast.rotate_around_origin(c, a - 45, deg=True)
                    sum_slow = sum_slow.rotate_around_origin(c, -(a - 45), deg=True)

                    target.set_local_frame(sum_fast, sum_slow, sum_ori)

                if target.is_group():
                    # Recurse
                    for i, target_pg in enumerate(target):
                        average_detectors(
                            target_pg, [pg[i] for pg in panelgroups], depth + 1
                        )

            ref_detector = flat_exps[0].detector
            average_detectors(
                ref_detector.hierarchy(), [e.detector.hierarchy() for e in flat_exps], 0
            )

        combine = CombineWithReference(
            beam=ref_beam,
            goniometer=ref_goniometer,
            scan=ref_scan,
            crystal=ref_crystal,
            detector=ref_detector,
            params=params,
        )

        # set up global experiments and reflections lists
        reflections = flex.reflection_table()
        global_id = 0
        skipped_expts_min_refl = 0
        skipped_expts_max_refl = 0
        experiments = ExperimentList()

        # loop through the input, building up the global lists
        nrefs_per_exp = []
        for ref_wrapper, exp_wrapper in zip(
            params.input.reflections, params.input.experiments
        ):
            refs = ref_wrapper.data
            exps = exp_wrapper.data

            # Record initial mapping of ids for updating later.
            ids_map = dict(refs.experiment_identifiers())

            # Keep track of mapping of imageset_ids old->new within this experimentlist
            imageset_result_map = {}

            for k in refs.experiment_identifiers().keys():
                del refs.experiment_identifiers()[k]
            for i, exp in enumerate(exps):
                sel = refs["id"] == i
                sub_ref = refs.select(sel)
                n_sub_ref = len(sub_ref)
                if (
                    params.output.min_reflections_per_experiment is not None
                    and n_sub_ref < params.output.min_reflections_per_experiment
                ):
                    skipped_expts_min_refl += 1
                    continue
                if (
                    params.output.max_reflections_per_experiment is not None
                    and n_sub_ref > params.output.max_reflections_per_experiment
                ):
                    skipped_expts_max_refl += 1
                    continue

                nrefs_per_exp.append(n_sub_ref)
                sub_ref["id"] = flex.int(len(sub_ref), global_id)

                # now update identifiers if set.
                if i in ids_map:
                    sub_ref.experiment_identifiers()[global_id] = ids_map[i]
                if params.output.delete_shoeboxes and "shoebox" in sub_ref:
                    del sub_ref["shoebox"]

                try:
                    experiments.append(combine(exp))
                except ComparisonError as e:
                    # When we failed tolerance checks, give a useful error message
                    (path, index) = find_experiment_in(exp, params.input.experiments)
                    sys.exit(
                        "Model didn't match reference within required tolerance for experiment {} in {}:"
                        "\n{}\nAdjust tolerances or set compare_models=False to ignore differences.".format(
                            index, path, str(e)
                        )
                    )

                # Rewrite imageset_id, if the experiment has and imageset
                if exp.imageset and "imageset_id" in sub_ref:
                    # Get the index of the imageset for this experiment and record how it changed
                    new_imageset_id = experiments.imagesets().index(
                        experiments[-1].imageset
                    )
                    old_imageset_id = exps.imagesets().index(exp.imageset)
                    imageset_result_map[old_imageset_id] = new_imageset_id

                    # Check for invalid(?) imageset_id indices... and leave if they are wrong
                    if len(set(sub_ref["imageset_id"])) != 1:
                        logger.warning(
                            "Warning: Experiment %d reflections appear to have come from multiple imagesets - output may be incorrect",
                            i,
                        )
                    else:
                        sub_ref["imageset_id"] = flex.int(len(sub_ref), new_imageset_id)

                reflections.extend(sub_ref)

                global_id += 1

            # Include unindexed reflections, if we can safely remap their imagesets
            if "imageset_id" in reflections:
                unindexed_refs = refs.select(refs["id"] == -1)
                for old_id in set(unindexed_refs["imageset_id"]):
                    subs = unindexed_refs.select(
                        unindexed_refs["imageset_id"] == old_id
                    )
                    subs["imageset_id"] = flex.int(
                        len(subs), imageset_result_map[old_id]
                    )
                    reflections.extend(subs)

        if (
            params.output.min_reflections_per_experiment is not None
            and skipped_expts_min_refl > 0
        ):
            print(
                "Removed {} experiments with fewer than {} reflections".format(
                    skipped_expts_min_refl, params.output.min_reflections_per_experiment
                )
            )
        if (
            params.output.max_reflections_per_experiment is not None
            and skipped_expts_max_refl > 0
        ):
            print(
                "Removed {} experiments with more than {} reflections".format(
                    skipped_expts_max_refl, params.output.max_reflections_per_experiment
                )
            )

        # print number of reflections per experiment

        header = ["Experiment", "Number of reflections"]
        rows = [(str(i), str(n)) for (i, n) in enumerate(nrefs_per_exp)]
        print(tabulate(rows, header))

        # save a random subset if requested
        if (
            params.output.n_subset is not None
            and len(experiments) > params.output.n_subset
        ):
            subset_exp = ExperimentList()
            subset_refls = flex.reflection_table()
            if params.output.n_subset_method == "random":
                n_picked = 0
                indices = list(range(len(experiments)))
                if reflections.experiment_identifiers().keys():
                    indices_to_sel = []
                    while n_picked < params.output.n_subset:
                        idx = indices.pop(random.randint(0, len(indices) - 1))
                        indices_to_sel.append(idx)
                        n_picked += 1
                    # make sure select in order.
                    for idx in sorted(indices_to_sel):
                        subset_exp.append(experiments[idx])
                    subset_refls = reflections.select(subset_exp)
                    subset_refls.reset_ids()
                else:
                    while n_picked < params.output.n_subset:
                        idx = indices.pop(random.randint(0, len(indices) - 1))
                        subset_exp.append(experiments[idx])
                        refls = reflections.select(reflections["id"] == idx)
                        refls["id"] = flex.int(len(refls), n_picked)
                        subset_refls.extend(refls)
                        n_picked += 1
                print(
                    "Selecting a random subset of {} experiments out of {} total.".format(
                        params.output.n_subset, len(experiments)
                    )
                )
            elif params.output.n_subset_method == "n_refl":
                if params.output.n_refl_panel_list is None:
                    refls_subset = reflections
                else:
                    sel = flex.bool(len(reflections), False)
                    for p in params.output.n_refl_panel_list:
                        sel |= reflections["panel"] == p
                    refls_subset = reflections.select(sel)
                refl_counts = flex.int()
                for expt_id in range(len(experiments)):
                    refl_counts.append((refls_subset["id"] == expt_id).count(True))
                sort_order = flex.sort_permutation(refl_counts, reverse=True)
                if reflections.experiment_identifiers().keys():
                    for idx in sorted(sort_order[: params.output.n_subset]):
                        subset_exp.append(experiments[idx])
                    subset_refls = reflections.select(subset_exp)
                    subset_refls.reset_ids()
                else:
                    for expt_id, idx in enumerate(sort_order[: params.output.n_subset]):
                        subset_exp.append(experiments[idx])
                        refls = reflections.select(reflections["id"] == idx)
                        refls["id"] = flex.int(len(refls), expt_id)
                        subset_refls.extend(refls)
                print(
                    "Selecting a subset of {} experiments with highest number of reflections out of {} total.".format(
                        params.output.n_subset, len(experiments)
                    )
                )

            elif params.output.n_subset_method == "significance_filter":
                params.output.significance_filter.enable = True
                sig_filter = SignificanceFilter(params.output)
                refls_subset = sig_filter(experiments, reflections)
                refl_counts = flex.int()
                for expt_id in range(len(experiments)):
                    refl_counts.append((refls_subset["id"] == expt_id).count(True))
                sort_order = flex.sort_permutation(refl_counts, reverse=True)
                if reflections.experiment_identifiers().keys():
                    for idx in sorted(sort_order[: params.output.n_subset]):
                        subset_exp.append(experiments[idx])
                    subset_refls = reflections.select(subset_exp)
                    subset_refls.reset_ids()
                else:
                    for expt_id, idx in enumerate(sort_order[: params.output.n_subset]):
                        subset_exp.append(experiments[idx])
                        refls = reflections.select(reflections["id"] == idx)
                        refls["id"] = flex.int(len(refls), expt_id)
                        subset_refls.extend(refls)

            experiments = subset_exp
            reflections = subset_refls

        # cluster the resulting experiments if requested
        if params.clustering.use and len(experiments) > 1:
            if params.clustering.max_clusters == 0:
                sys.exit("Error: max_clusters must be None or >0")
            clustered = do_unit_cell_clustering(
                experiments,
                reflections,
                dendrogram=params.clustering.dendrogram,
                threshold=params.clustering.threshold,
            )
<<<<<<< HEAD
            clusters = sorted(clustered.clusters, key=len, reverse=True)[
                : min(params.clustering.max_clusters, n_clusters)
            ]
=======
            n_clusters = len(clustered)
            clusters = sorted(clustered.clusters, key=len, reverse=True)
            if params.clustering.max_clusters is not None:
                clusters = clusters[: params.clustering.max_clusters]
>>>>>>> 0b176c80
            if params.clustering.exclude_single_crystal_clusters:
                clusters = [c for c in clusters if len(c) > 1]
            clustered_experiments = [
                ExperimentList(
                    [
                        expt
                        for expt in experiments
                        if expt.identifier in cluster.lattice_ids
                    ]
                )
                for cluster in clusters
            ]
            clustered_reflections = [
                reflections.select_on_experiment_identifiers(cluster.lattice_ids)
                for cluster in clusters
            ]
            expt_refl_zip = zip(clustered_experiments, clustered_reflections)
            for i_cluster, (expts, refl) in enumerate(expt_refl_zip):
                refl.reset_ids()
                ebase = os.path.splitext(params.output.experiments_filename)[0]
                rbase = os.path.splitext(params.output.reflections_filename)[0]
                expt_name = f"{ebase}_cluster{i_cluster:d}.expt"
                refl_name = f"{rbase}_cluster{i_cluster:d}.expt"
                max_bsize = params.output.max_batch_size
                self._save_output(expts, refl, expt_name, refl_name, max_bsize)

        else:
            self._save_output(
                experiments,
                reflections,
                params.output.experiments_filename,
                params.output.reflections_filename,
                params.output.max_batch_size,
            )

    @staticmethod
    def _save_output(
        expt: ExperimentList,
        refl: flex.reflection_table,
        expt_name: str,
        refl_name: str,
        batch_size: int = None,
    ):
        batch_count = len(expt) // batch_size + 1 if batch_size else 1
        expt_ids = list(range(len(expt)))
        expt_ids_batched = _split_equal_parts_of_length(expt_ids, batch_count)
        for batch_i, batch_expt_ids in enumerate(expt_ids_batched):
            batch_expts = ExperimentList()
            batch_refls = flex.reflection_table()
            if refl.experiment_identifiers().keys():
                for expt_id in batch_expt_ids:
                    batch_expts.append(expt[expt_id])
                batch_refls = refl.select(batch_expts)
                batch_refls.reset_ids()
            else:
                for sub_id, expt_id in enumerate(batch_expt_ids):
                    batch_expts.append(expt[expt_id])
                    sub_refls = refl.select(refl["id"] == expt_id)
                    sub_refls["id"] = flex.int(len(sub_refls), sub_id)
                    batch_refls.extend(sub_refls)
            name_suffix = f"_{batch_i:03d}" if batch_size else ""
            expt_name = os.path.splitext(expt_name)[0] + name_suffix + ".expt"
            refl_name = os.path.splitext(refl_name)[0] + name_suffix + ".expt"
            print(f"Saving combined experiments to {expt_name}")
            batch_expts.as_file(expt_name)
            print(f"Saving combined reflections to {refl_name}")
            batch_refls.as_file(refl_name)


@dials.util.show_mail_handle_errors()
def run(args=None):
    script = Script()
    script.run(args)


if __name__ == "__main__":
    run()<|MERGE_RESOLUTION|>--- conflicted
+++ resolved
@@ -728,16 +728,9 @@
                 dendrogram=params.clustering.dendrogram,
                 threshold=params.clustering.threshold,
             )
-<<<<<<< HEAD
-            clusters = sorted(clustered.clusters, key=len, reverse=True)[
-                : min(params.clustering.max_clusters, n_clusters)
-            ]
-=======
-            n_clusters = len(clustered)
             clusters = sorted(clustered.clusters, key=len, reverse=True)
             if params.clustering.max_clusters is not None:
                 clusters = clusters[: params.clustering.max_clusters]
->>>>>>> 0b176c80
             if params.clustering.exclude_single_crystal_clusters:
                 clusters = [c for c in clusters if len(c) > 1]
             clustered_experiments = [
