--- conflicted
+++ resolved
@@ -49,17 +49,11 @@
 Other methods are based on horizontal and vertical projection, and only
 require an imported experiment.
 
-<<<<<<< HEAD
 Example:
   dials.search_beam_position method=midpoint imported.exp
 
 More information about the projection methods can be found at
 https://autoed.readthedocs.io/en/latest/pages/beam_position_methods.html
-=======
-Examples:
-  dials.search_beam_position method=midpoint imported.exp
-  dials.search_beam_position method=maximum imported.exp
->>>>>>> 4eafda12
 
 """
 
@@ -176,16 +170,11 @@
             "diffraction image."
 
     midpoint {
-<<<<<<< HEAD
+
         exclude_intensity_percent = 0.01
         .type = float
         .help = "Order all pixels by intensity and discard this percentage"
                 "from the top (by setting them to zero)."
-=======
-        exclude_intensity_percent = 0
-        .type = float
-        .help = "Set all pixels above this value to zero."
->>>>>>> 4eafda12
 
         intersection_range = (0.3, 0.9, 0.01)
         .type = floats
