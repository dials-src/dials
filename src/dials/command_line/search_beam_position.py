--- conflicted
+++ resolved
@@ -638,34 +638,20 @@
     new_bc_px = new_detector[new_panel].millimeter_to_pixel(new_beam_centre)
 
     logger.info(
-<<<<<<< HEAD
         "Old beam centre: {:.2f}, {:.2f} mm".format(*old_beam_centre)
-        + " ({:.1f}, {:.1f} px)".format(*old_beam_centre_px)
+        + " ({:.1f}, {:.1f} px)".format(*old_bc_px)
     )
     logger.info(
         "New beam centre: {:.2f}, {:.2f} mm".format(*new_beam_centre)
-        + " ({:.1f}, {:.1f} px)".format(*new_beam_centre_px)
+        + " ({:.1f}, {:.1f} px)".format(*new_bc_px)
     )
     logger.info(
         "Shift: {:.2f}, {:.2f} mm".format(
             *(matrix.col(old_beam_centre) - matrix.col(new_beam_centre)).elems
         )
         + " ({:.1f}, {:.1f} px)".format(
-            *(matrix.col(old_beam_centre_px) - matrix.col(new_beam_centre_px)).elems
+            *(matrix.col(old_bc_px) - matrix.col(old_bc_px)).elems
         )
-=======
-        "Old beam centre: %.2f, %.2f mm" % old_beam_centre
-        + " (%.1f, %.1f px)" % old_bc_px
-    )
-    logger.info(
-        "New beam centre: %.2f, %.2f mm" % new_beam_centre
-        + " (%.1f, %.1f px)" % new_bc_px
-    )
-    logger.info(
-        "Shift: %.2f, %.2f mm"
-        % (matrix.col(old_beam_centre) - matrix.col(new_beam_centre)).elems
-        + " (%.1f, %.1f px)" % (matrix.col(old_bc_px) - matrix.col(new_bc_px)).elems
->>>>>>> c100eebb
     )
     return new_experiments
 
