--- conflicted
+++ resolved
@@ -64,20 +64,6 @@
 
 
 def e_refine(params, experiments, reflections, graph_verbose=False):
-<<<<<<< HEAD
-=======
-    # Stills-specific parameters we always want
-    assert (
-        params.refinement.reflections.outlier.algorithm
-        in (
-            None,
-            "null",
-        )
-    ), (
-        "Cannot index, set refinement.reflections.outlier.algorithm=null"
-    )  # we do our own outlier rejection
-
->>>>>>> cfa71c3b
     from dials.algorithms.refinement.refiner import RefinerFactory
 
     outlier_algorithm = params.refinement.reflections.outlier.algorithm
