--- conflicted
+++ resolved
@@ -52,15 +52,8 @@
     assert not result.returncode and not result.stderr
 
     # load results
-<<<<<<< HEAD
-    exp = ExperimentListFactory.from_json_file(
-        "combined_experiments.json", check_format=False
-    )
-    ref = flex.reflection_table.from_file("combined_reflections.pickle")
-=======
     exp = ExperimentListFactory.from_json_file("combined.expt", check_format=False)
-    ref = flex.reflection_table.from_pickle("combined.refl")
->>>>>>> 2326062e
+    ref = flex.reflection_table.from_file("combined.refl")
 
     # test the experiments
     assert len(exp) == 103
@@ -87,11 +80,7 @@
         exp_single = ExperimentListFactory.from_json_file(
             "split_%03d.expt" % i, check_format=False
         )
-<<<<<<< HEAD
-        ref_single = flex.reflection_table.from_file("reflections_%03d.pickle" % i)
-=======
-        ref_single = flex.reflection_table.from_pickle("split_%03d.refl" % i)
->>>>>>> 2326062e
+        ref_single = flex.reflection_table.from_file("split_%03d.refl" % i)
 
         assert len(exp_single) == 1
         assert exp_single[0].crystal == e.crystal
@@ -140,27 +129,15 @@
     assert not os.path.exists("test_by_detector_%03d.refl" % 2)
 
     # Now do test when input has identifiers set
-<<<<<<< HEAD
-    reflections = flex.reflection_table().from_file("combined_reflections.pickle")
-    explist = ExperimentListFactory.from_json_file(
-        "combined_experiments.json", check_format=False
-    )
-=======
-    reflections = flex.reflection_table().from_pickle("combined.refl")
+    reflections = flex.reflection_table().from_file("combined.refl")
     explist = ExperimentListFactory.from_json_file("combined.expt", check_format=False)
->>>>>>> 2326062e
     # set string identifiers as nonconsecutive 0,2,4,6....
     for i, exp in enumerate(explist):
         assert i in reflections["id"]
         reflections.experiment_identifiers()[i] = str(i * 2)
         exp.identifier = str(i * 2)
-<<<<<<< HEAD
-    reflections.as_file("assigned_reflections.pickle")
-    dump.experiment_list(explist, "assigned_experiments.json")
-=======
-    reflections.as_pickle("assigned.refl")
+    reflections.as_file("assigned.refl")
     explist.as_json("assigned.expt")
->>>>>>> 2326062e
 
     result = procrunner.run(
         ["dials.split_experiments", "assigned.expt", "assigned.refl"]
@@ -174,11 +151,7 @@
         exp_single = ExperimentListFactory.from_json_file(
             "split_%03d.expt" % i, check_format=False
         )
-<<<<<<< HEAD
-        ref_single = flex.reflection_table.from_file("reflections_%03d.pickle" % i)
-=======
-        ref_single = flex.reflection_table.from_pickle("split_%03d.refl" % i)
->>>>>>> 2326062e
+        ref_single = flex.reflection_table.from_file("split_%03d.refl" % i)
 
         assert len(exp_single) == 1
         # resets all ids to 0, but keeps mapping to unique identifier.
@@ -214,11 +187,7 @@
         explist = ExperimentListFactory.from_json_file(
             "test_by_detector_%03d.expt" % i, check_format=False
         )
-<<<<<<< HEAD
-        refl = flex.reflection_table.from_file("test_by_detector_%03d.pickle" % i)
-=======
-        refl = flex.reflection_table.from_pickle("test_by_detector_%03d.refl" % i)
->>>>>>> 2326062e
+        refl = flex.reflection_table.from_file("test_by_detector_%03d.refl" % i)
 
         for k in range(len(explist)):
             assert refl.experiment_identifiers()[k] == str(current_exp_id)
