from __future__ import absolute_import, division, print_function

import os

import procrunner
import pytest
from dxtbx.serialize import load


def test_multiple_sequence_import_fails_when_not_allowed(dials_data, tmpdir):
    # Find the image files
    image_files = dials_data("centroid_test_data").listdir("centroid*.cbf", sort=True)
    del image_files[4]  # Delete filename to force two sequences

    # run without allowing multiple sequences
    result = procrunner.run(
        [
            "dials.import",
            "output.experiments=experiments_multiple_sequences.expt",
            "allow_multiple_sequence=False",
        ]
        + image_files,
        working_directory=tmpdir,
    )
    assert result.returncode == 1
    assert b"ore than 1 sequence" in result.stderr
    assert not tmpdir.join("experiments_multiple_sequences.expt").check()


def test_can_import_multiple_sequences(dials_data, tmpdir):
    # Find the image files
    image_files = dials_data("centroid_test_data").listdir("centroid*.cbf", sort=True)
    del image_files[4]  # Delete filename to force two sequences

    result = procrunner.run(
        ["dials.import", "output.experiments=experiments_multiple_sequences.expt"]
        + image_files,
        working_directory=tmpdir,
    )
    assert not result.returncode and not result.stderr
    assert tmpdir.join("experiments_multiple_sequences.expt").check(file=1)

    experiments = load.experiment_list(
        tmpdir.join("experiments_multiple_sequences.expt").strpath
    )
    assert len(experiments) == 2


def test_with_mask(dials_data, tmpdir):
    # Find the image files
    image_files = dials_data("centroid_test_data").listdir("centroid*.cbf", sort=True)
    mask_filename = dials_data("centroid_test_data").join("mask.pickle")

    result = procrunner.run(
        [
            "dials.import",
            "mask=" + mask_filename.strpath,
            "output.experiments=experiments_with_mask.expt",
        ]
        + image_files,
        working_directory=tmpdir,
    )
    assert not result.returncode and not result.stderr
    assert tmpdir.join("experiments_with_mask.expt").check(file=1)

    experiments = load.experiment_list(
        tmpdir.join("experiments_with_mask.expt").strpath
    )
    assert (
        experiments[0].imageset.external_lookup.mask.filename == mask_filename.strpath
    )


def test_override_geometry(dials_data, tmpdir):
    # Find the image files
    image_files = dials_data("centroid_test_data").listdir("centroid*.cbf", sort=True)

    # Write a geometry phil file
    tmpdir.join("geometry.phil").write(
        """
      geometry {
        beam {
          wavelength = 2
          direction = (-1,0,0)
        }
        detector {
          panel {
            name = "New panel"
            type = "New type"
            pixel_size = 10,20
            image_size = 30,40
            trusted_range = 50,60
            thickness = 70
            material = "Si"
            fast_axis = -1,0,0
            slow_axis = 0,-1,0
            origin = 100,100,100
          }
        }
        goniometer {
          axes = 0,0,-1
          fixed_rotation = 0,1,2,3,4,5,6,7,8
          setting_rotation = 8,7,6,5,4,3,2,1,0
        }
        scan {
          image_range = 1,4
          oscillation = 1,2
        }
      }
  """
    )

    result = procrunner.run(
        ["dials.import", "geometry.phil", "output.experiments=override_geometry.expt"]
        + image_files,
        working_directory=tmpdir,
    )
    assert not result.returncode and not result.stderr
    assert tmpdir.join("override_geometry.expt").check(file=1)

    experiments = load.experiment_list(tmpdir.join("override_geometry.expt").strpath)
    imgset = experiments[0].imageset

    beam = imgset.get_beam()
    detector = imgset.get_detector()
    goniometer = imgset.get_goniometer()
    scan = imgset.get_scan()

    assert beam.get_wavelength() == 2
    assert beam.get_sample_to_source_direction() == (-1, 0, 0)
    assert detector[0].get_name() == "New panel"
    assert detector[0].get_type() == "New type"
    assert detector[0].get_pixel_size() == (10, 20)
    assert detector[0].get_image_size() == (30, 40)
    assert detector[0].get_trusted_range() == (50, 60)
    assert detector[0].get_thickness() == 70
    assert detector[0].get_material() == "Si"
    assert detector[0].get_fast_axis() == (-1, 0, 0)
    assert detector[0].get_slow_axis() == (0, -1, 0)
    assert detector[0].get_origin() == (100, 100, 100)
    assert goniometer.get_rotation_axis_datum() == (0, 0, -1)
    assert goniometer.get_fixed_rotation() == (0, 1, 2, 3, 4, 5, 6, 7, 8)
    assert goniometer.get_setting_rotation() == (8, 7, 6, 5, 4, 3, 2, 1, 0)
    assert scan.get_image_range() == (1, 4)
    assert scan.get_oscillation() == (1, 2)


def test_import_beam_centre(dials_data, tmpdir):
    # Find the image files
    image_files = dials_data("centroid_test_data").listdir("centroid*.cbf", sort=True)

    # provide mosflm beam centre to dials.import
    result = procrunner.run(
        [
            "dials.import",
            "mosflm_beam_centre=100,200",
            "output.experiments=mosflm_beam_centre.expt",
        ]
        + image_files,
        working_directory=tmpdir,
    )
    assert not result.returncode and not result.stderr
    assert tmpdir.join("mosflm_beam_centre.expt").check(file=1)

    experiments = load.experiment_list(tmpdir.join("mosflm_beam_centre.expt").strpath)
    imgset = experiments[0].imageset
    beam_centre = imgset.get_detector()[0].get_beam_centre(imgset.get_beam().get_s0())
    assert beam_centre == pytest.approx((200, 100))

    # provide an alternative models.expt to get geometry from
    result = procrunner.run(
        [
            "dials.import",
            "reference_geometry=mosflm_beam_centre.expt",
            "output.experiments=mosflm_beam_centre2.expt",
        ]
        + image_files,
        working_directory=tmpdir,
    )
    assert not result.returncode and not result.stderr
    assert tmpdir.join("mosflm_beam_centre2.expt").check(file=1)
    experiments = load.experiment_list(tmpdir.join("mosflm_beam_centre2.expt").strpath)
    imgset = experiments[0].imageset
    beam_centre = imgset.get_detector()[0].get_beam_centre(imgset.get_beam().get_s0())
    assert beam_centre == pytest.approx((200, 100))


def test_slow_fast_beam_centre(dials_regression, run_in_tmpdir):
    # test slow_fast_beam_centre with a multi-panel CS-PAD image
    impath = os.path.join(
        dials_regression,
        "image_examples",
        "LCLS_cspad_nexus",
        "idx-20130301060858401.cbf",
    )
    result = procrunner.run(
        [
            "dials.import",
            "slow_fast_beam_centre=134,42,18",
            "output.experiments=slow_fast_beam_centre.expt",
            impath,
        ]
    )
    assert not result.returncode and not result.stderr
    assert os.path.exists("slow_fast_beam_centre.expt")

    experiments = load.experiment_list("slow_fast_beam_centre.expt")
    imgset = experiments[0].imageset
    # beam centre on 18th panel
    s0 = imgset.get_beam().get_s0()
    beam_centre = imgset.get_detector()[18].get_beam_centre_px(s0)
    assert beam_centre == pytest.approx((42, 134))

    # check relative panel positions have not changed
    from scitbx import matrix

    o = matrix.col(imgset.get_detector()[0].get_origin())
    offsets = []
    for p in imgset.get_detector():
        intra_pnl = o - matrix.col(p.get_origin())
        offsets.append(intra_pnl.length())

    result = procrunner.run(
        ["dials.import", "output.experiments=reference.expt", impath]
    )
    assert not result.returncode and not result.stderr
    assert os.path.exists("reference.expt")

    ref_exp = load.experiment_list("reference.expt")
    ref_imset = ref_exp[0].imageset
    o = matrix.col(ref_imset.get_detector()[0].get_origin())
    ref_offsets = []
    for p in ref_imset.get_detector():
        intra_pnl = o - matrix.col(p.get_origin())
        ref_offsets.append(intra_pnl.length())
    assert offsets == pytest.approx(ref_offsets)


def test_from_image_files(dials_data, tmpdir):
    # Find the image files
    image_files = dials_data("centroid_test_data").listdir("centroid*.cbf", sort=True)

    # Import from the image files
    result = procrunner.run(
        ["dials.import", "output.experiments=imported.expt"]
        + [f.strpath for f in image_files],
        working_directory=tmpdir.strpath,
    )
    assert not result.returncode
    assert tmpdir.join("imported.expt").check(file=1)


def test_from_template(dials_data, tmpdir):
    # Find the image files
    template = dials_data("centroid_test_data").join("centroid_####.cbf")

    # Import from the image files
    result = procrunner.run(
        [
            "dials.import",
            "template=" + template.strpath,
            "output.experiments=imported.expt",
        ],
        working_directory=tmpdir.strpath,
    )
    assert not result.returncode
    assert tmpdir.join("imported.expt").check(file=1)


def test_extrapolate_scan(dials_data, tmpdir):
    # First image file
    image = dials_data("centroid_test_data").join("centroid_0001.cbf")

    result = procrunner.run(
        [
            "dials.import",
            image.strpath,
            "output.experiments=import_extrapolate.expt",
            "geometry.scan.image_range=1,900",
            "geometry.scan.extrapolate_scan=True",
        ],
        working_directory=tmpdir.strpath,
    )
    assert not result.returncode
    assert tmpdir.join("import_extrapolate.expt").check(file=1)


<<<<<<< HEAD
def test_import_still_sequence_as_experiments(dials_data, tmpdir):
    # Find the image files
    image_files = dials_data("centroid_test_data").listdir("centroid*.cbf", sort=True)

    out = "experiments_as_still.expt"

    # run without allowing multiple sequences
    _ = procrunner.run(
        ["dials.import", "scan.oscillation=0,0", "output.experiments=%s" % out]
        + [f.strpath for f in image_files],
        working_directory=tmpdir.strpath,
    )

    imported_exp = load.experiment_list(tmpdir.join(out).strpath)
    assert len(imported_exp) == len(image_files)

    iset = set(exp.imageset for exp in imported_exp)
    assert len(iset) == 1

    # verify scans, goniometers kept too
    assert all(exp.scan.get_oscillation() == (0.0, 0.0) for exp in imported_exp)
    assert all(exp.goniometer is not None for exp in imported_exp)
=======
def test_with_convert_sequences_to_stills(dials_data, tmpdir):
    # Find the image files
    image_files = dials_data("centroid_test_data").listdir("centroid*.cbf", sort=True)
    result = procrunner.run(
        [
            "dials.import",
            "convert_sequences_to_stills=True",
            "output.experiments=experiments_as_stills.expt",
        ]
        + [f.strpath for f in image_files],
        working_directory=tmpdir.strpath,
    )
    assert not result.returncode and not result.stderr
    assert tmpdir.join("experiments_as_stills.expt").check(file=1)

    experiments = load.experiment_list(
        tmpdir.join("experiments_as_stills.expt").strpath
    )

    # should be no goniometers
    assert experiments.scans() == [None]
    assert experiments.goniometers() == [None]

    # should be same number of imagesets as images
    assert len(experiments.imagesets()) == len(image_files)

    # all should call out as still too
    assert experiments.all_stills()
>>>>>>> 615b8a8e
<|MERGE_RESOLUTION|>--- conflicted
+++ resolved
@@ -285,7 +285,6 @@
     assert tmpdir.join("import_extrapolate.expt").check(file=1)
 
 
-<<<<<<< HEAD
 def test_import_still_sequence_as_experiments(dials_data, tmpdir):
     # Find the image files
     image_files = dials_data("centroid_test_data").listdir("centroid*.cbf", sort=True)
@@ -308,7 +307,8 @@
     # verify scans, goniometers kept too
     assert all(exp.scan.get_oscillation() == (0.0, 0.0) for exp in imported_exp)
     assert all(exp.goniometer is not None for exp in imported_exp)
-=======
+
+
 def test_with_convert_sequences_to_stills(dials_data, tmpdir):
     # Find the image files
     image_files = dials_data("centroid_test_data").listdir("centroid*.cbf", sort=True)
@@ -336,5 +336,4 @@
     assert len(experiments.imagesets()) == len(image_files)
 
     # all should call out as still too
-    assert experiments.all_stills()
->>>>>>> 615b8a8e
+    assert experiments.all_stills()