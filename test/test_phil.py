--- conflicted
+++ resolved
@@ -5,28 +5,14 @@
 import dials.util.phil
 import mock
 
-# Modules the phil parser uses, that we want to mock
-from dials.array_family import flex
-
 @mock.patch("os.path.exists", mock.Mock(return_value=True))
 @mock.patch("dxtbx.model.experiment_list.ExperimentListFactory")
-<<<<<<< HEAD
-def test(ExperimentListFactory, flex):
+def test(ExperimentListFactory, dials_regression):
   # Only use these filenames for verification
   path = "centroid_test_data"
-  experiments_path = os.path.join(path, "experiments.json")
-  reflections_path = os.path.join(path, "integrated.pickle")
-
-=======
-@mock.patch("dxtbx.datablock.DataBlockFactory")
-def test(DataBlockFactory, ExperimentListFactory, dials_regression):
-  # Only use these filenames for verification
-  path = "centroid_test_data"
-  datablock_path = os.path.join(dials_regression, path, "datablock.json")
   experiments_path = os.path.join(dials_regression, path, "experiments.json")
   reflections_path1 = os.path.join(dials_regression, path, "integrated.pickle")
   reflections_path2 = os.path.join(dials_regression, path, "integrated.mpack")
->>>>>>> 7c0500d8
 
   phil_scope = dials.util.phil.parse('''
     input {
@@ -37,36 +23,17 @@
       experiments = %s
         .type = experiment_list
     }
-<<<<<<< HEAD
-  ''' % (reflections_path,
-=======
   ''' % (reflections_path1,
          reflections_path2,
-         datablock_path,
->>>>>>> 7c0500d8
          experiments_path))
 
   params = phil_scope.extract()
 
   # Check the right filenames were parsed
-<<<<<<< HEAD
-  assert(params.input.reflections.filename == reflections_path)
+  assert(params.input.reflections1.filename == reflections_path1)
+  assert(params.input.reflections2.filename == reflections_path2)
   assert(params.input.experiments.filename == experiments_path)
   # Check that we got the expected objects back
-  assert isinstance(params.input.reflections.data, mock.Mock)
-  assert isinstance(params.input.experiments.data, mock.Mock)
   assert isinstance(params.input.experiments.data, mock.Mock)
   # Check we had the correct calls made
-  flex.reflection_table.from_pickle.assert_called_once_with(reflections_path)
-=======
-  assert(params.input.reflections1.filename == reflections_path1)
-  assert(params.input.reflections2.filename == reflections_path2)
-  assert(params.input.datablock.filename == datablock_path)
-  assert(params.input.experiments.filename == experiments_path)
-  # Check that we got the expected objects back
-  assert isinstance(params.input.datablock.data, mock.Mock)
-  assert isinstance(params.input.experiments.data, mock.Mock)
-  # Check we had the correct calls made
-  assert DataBlockFactory.from_json_file.call_args[0] == (datablock_path,)
->>>>>>> 7c0500d8
   assert ExperimentListFactory.from_json_file.call_args[0] == (experiments_path,)