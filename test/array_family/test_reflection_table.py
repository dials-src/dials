--- conflicted
+++ resolved
@@ -1452,7 +1452,6 @@
     assert flags.count(False) == 57799
 
 
-<<<<<<< HEAD
 def test_random_split():
     """Test the reflection_table.random_split() method.
 
@@ -1481,13 +1480,14 @@
     split_tables = table.random_split(0)
     assert split_tables[0] is table
 
-    #  if n > len(table), the table should split into n=len(table) tables with
+    # if n > len(table), the table should split into n=len(table) tables with
     # one entry.
     split_tables = table.random_split(20)
     assert len(split_tables) == 10
     for t in split_tables:
         assert len(t) == 1
-=======
+
+
 def test_match_basic():
     n = 100
     s = 10
@@ -1551,5 +1551,4 @@
     b_ = b.select(nn.as_size_t())
 
     for _a, _b in zip(a_["xyz"], b_["xyz"]):
-        assert _a == pytest.approx(_b)
->>>>>>> 53af6f23
+        assert _a == pytest.approx(_b)