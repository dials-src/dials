--- conflicted
+++ resolved
@@ -20,7 +20,7 @@
     sort_tables_to_experiments_order,
     renumber_table_id_columns,
 )
-from dials.util.phil import ExperimentListConverters, FilenameDataWrapper
+from dials.util.phil import FilenameDataWrapper
 from dxtbx.model import ExperimentList
 from dxtbx.model.experiment_list import ExperimentListFactory
 
@@ -285,13 +285,7 @@
         )
         if len(experiments) > 0:
             filename = "<image files>"
-<<<<<<< HEAD
             self.experiments.append(FilenameDataWrapper(filename, experiments))
-=======
-            obj = FilenameDataWrapper(filename=filename, data=experiments)
-            ExperimentListConverters.cache[filename] = obj
-            self.experiments.append(obj)
->>>>>>> d0a408f2
         return unhandled
 
     def try_read_experiments(self, args, check_format, verbose):
