from __future__ import absolute_import, division, print_function

import itertools
import math

from past.builtins import basestring, unicode
import six

import wx
from cctbx import crystal, uctbx
from cctbx.miller import index_generator
from dials.algorithms.image.threshold import (
    DispersionExtendedThresholdDebug,
    DispersionThresholdDebug,
)
from dials.algorithms.shoebox import MaskCode
from dials.array_family import flex
from dials.command_line.find_spots import phil_scope as find_spots_phil_scope
from dials.util import masking
from dials.util.image_viewer.mask_frame import MaskSettingsFrame
from dials.util.image_viewer.spotfinder_wrap import chooser_wrapper
from dxtbx.imageset import ImageSet
from dxtbx.model.experiment_list import ExperimentList
from dxtbx.model.experiment_list import ExperimentListFactory
from libtbx import group_args
from libtbx.utils import flat_list, time_log
from rstbx.slip_viewer import pyslip
from rstbx.viewer.frame import SettingsFrame
from scitbx import matrix
from wx.lib.intctrl import IntCtrl
from wxtbx import bitmaps, icons
from wxtbx.phil_controls import EVT_PHIL_CONTROL
from wxtbx.phil_controls.floatctrl import FloatCtrl
from wxtbx.phil_controls.intctrl import IntCtrl as PhilIntCtrl
from wxtbx.phil_controls.ints import IntsCtrl
from wxtbx.phil_controls.strctrl import StrCtrl

from .slip_viewer.frame import XrayFrame, MASK_VAL
from .viewer_tools import (
    ImageChooserControl,
    ImageCollectionWithSelection,
    LegacyChooserAdapter,
)

try:
    from typing import Optional
except ImportError:
    pass

WX3 = wx.VERSION[0] == 3

myEVT_LOADIMG = wx.NewEventType()
EVT_LOADIMG = wx.PyEventBinder(myEVT_LOADIMG, 1)


class LoadImageEvent(wx.PyCommandEvent):
    """Event to signal that an image should be loaded"""

    def __init__(self, etype, eid, filename=None):
        """Creates the event object"""
        wx.PyCommandEvent.__init__(self, etype, eid)
        self._filename = filename

    def get_filename(self):
        return self._filename


def create_load_image_event(destination, filename):
    wx.PostEvent(destination, LoadImageEvent(myEVT_LOADIMG, -1, filename))


class SpotFrame(XrayFrame):
    def __init__(self, *args, **kwds):
        self.experiments = kwds.pop("experiments")
        self.reflections = kwds.pop("reflections")

        self.imagesets = list(
            itertools.chain(*[x.imagesets() for x in self.experiments])
        )
        self.crystals = list(itertools.chain(*[x.crystals() for x in self.experiments]))
        if len(self.imagesets) == 0:
            raise RuntimeError("No imageset could be constructed")

        # Store the list of images we can view
        self.images = ImageCollectionWithSelection()

        super(SpotFrame, self).__init__(*args, **kwds)

        # If we have only one imageset, unindexed filtering becomes easier
        self.have_one_imageset = len(set(self.imagesets)) <= 1

        self.viewer.reflections = self.reflections
        self.viewer.frames = self.imagesets
        self.dials_spotfinder_layers = []
        self.shoebox_layer = None
        self.ctr_mass_layer = None
        self.max_pix_layer = None
        self.predictions_layer = None
        self.miller_indices_layer = None
        self.vector_layer = None
        self.vector_text_layer = None
        self._ring_layer = None
        self._resolution_text_layer = None
        self.sel_image_polygon_layer = None
        self.sel_image_circle_layers = []
        self.mask_input = self.params.mask
        self.mask_image_viewer = None
        self._mask_frame = None

        self.show_all_pix_timer = time_log("show_all_pix")
        self.show_shoebox_timer = time_log("show_shoebox")
        self.show_max_pix_timer = time_log("show_max_pix")
        self.show_ctr_mass_timer = time_log("show_ctr_mass")
        self.draw_all_pix_timer = time_log("draw_all_pix")
        self.draw_shoebox_timer = time_log("draw_shoebox")
        self.draw_max_pix_timer = time_log("draw_max_pix")
        self.draw_ctr_mass_timer = time_log("draw_ctr_mass_pix")

        self.display_foreground_circles_patch = False  # hard code this option, for now

        if (
            self.experiments is not None
            and not self.reflections
            and self.params.predict_reflections
        ):
            self.reflections = self.predict()

        if self.params.d_min is not None and len(self.reflections):
            reflections = []
            for expt, refl in zip(self.experiments, self.reflections):
                if "rlp" not in refl:
                    if "xyzobs.mm.value" not in refl:
                        if "xyzobs.px.value" not in refl:
                            refl["xyzobs.px.value"] = refl["xyzcal.px"]
                            refl["xyzobs.px.variance"] = flex.vec3_double(
                                len(refl), (1, 1, 1)
                            )
                        refl.centroid_px_to_mm(ExperimentList([expt]))
                        refl.map_centroids_to_reciprocal_space(ExperimentList([expt]))

                d_spacings = 1 / refl["rlp"].norms()
                refl = refl.select(d_spacings > self.params.d_min)
                reflections.append(refl)
            self.reflections = reflections
        self.Bind(EVT_LOADIMG, self.load_file_event)

        self.Bind(wx.EVT_UPDATE_UI, self.OnUpdateUIMask, id=self._id_mask)

    def setup_toolbar(self):
        btn = self.toolbar.AddLabelTool(
            id=-1,
            label="Load file",
            bitmap=icons.hkl_file.GetBitmap(),
            shortHelp="Load file",
            kind=wx.ITEM_NORMAL,
        )
        self.Bind(wx.EVT_MENU, self.OnLoadFile, btn)
        # btn = self.toolbar.AddLabelTool(id=-1,
        # label="Settings",
        # bitmap=icons.advancedsettings.GetBitmap(),
        # shortHelp="Settings",
        # kind=wx.ITEM_NORMAL)
        # self.Bind(wx.EVT_MENU, self.OnShowSettings, btn)
        # btn = self.toolbar.AddLabelTool(id=-1,
        # label="Zoom",
        # bitmap=icons.search.GetBitmap(),
        # shortHelp="Zoom",
        # kind=wx.ITEM_NORMAL)
        # self.Bind(wx.EVT_MENU, self.OnZoom, btn
        btn = self.toolbar.AddLabelTool(
            id=wx.ID_SAVEAS,
            label="Save As...",
            bitmap=bitmaps.fetch_icon_bitmap("actions", "save_all", 32),
            shortHelp="Save As...",
            kind=wx.ITEM_NORMAL,
        )
        self.Bind(wx.EVT_MENU, self.OnSaveAs, btn)
        txt = wx.StaticText(self.toolbar, -1, "Image:")
        self.toolbar.AddControl(txt)

        # Because parent classes (e.g. XRayFrame) depends on this control explicitly
        # created in this subclass, we create an adapter to connect to the new design
        self.image_chooser = LegacyChooserAdapter(self.images, self.load_image)

        # Create a sub-control with our image selection slider and label
        # Manually tune the height for now - don't understand toolbar sizing
        panel = ImageChooserControl(self.toolbar, size=(300, 40))
        # The Toolbar doesn't call layout for its children?!
        panel.Layout()
        # Platform support for slider events seems a little inconsistent
        # with wxPython 3, so we just trap all EVT_SLIDER events.
        panel.Bind(wx.EVT_SLIDER, self.OnChooseImage)
        # These events appear to be a more reliable indicator?
        panel.Bind(wx.EVT_SCROLL_CHANGED, self.OnChooseImage)
        # Finally, add our new control to the toolbar
        self.toolbar.AddControl(panel)
        self.image_chooser_panel = panel

        btn = self.toolbar.AddLabelTool(
            id=wx.ID_BACKWARD,
            label="Previous",
            bitmap=bitmaps.fetch_icon_bitmap("actions", "1leftarrow"),
            shortHelp="Previous",
            kind=wx.ITEM_NORMAL,
        )
        self.Bind(wx.EVT_MENU, self.OnPrevious, btn)
        btn = self.toolbar.AddLabelTool(
            id=wx.ID_FORWARD,
            label="Next",
            bitmap=bitmaps.fetch_icon_bitmap("actions", "1rightarrow"),
            shortHelp="Next",
            kind=wx.ITEM_NORMAL,
        )
        self.Bind(wx.EVT_MENU, self.OnNext, btn)

        txt = wx.StaticText(self.toolbar, -1, "Jump:")
        self.toolbar.AddControl(txt)

        self.jump_to_image = PhilIntCtrl(self.toolbar, -1, name="image", size=(65, -1))
        self.jump_to_image.SetMin(1)
        self.jump_to_image.SetValue(1)
        self.toolbar.AddControl(self.jump_to_image)
        self.Bind(EVT_PHIL_CONTROL, self.OnJumpToImage, self.jump_to_image)

        txt = wx.StaticText(self.toolbar, -1, "Stack:")
        self.toolbar.AddControl(txt)

        self.stack = PhilIntCtrl(self.toolbar, -1, name="stack", size=(65, -1))
        self.stack.SetMin(1)
        self.stack.SetValue(1)
        self.toolbar.AddControl(self.stack)
        self.Bind(EVT_PHIL_CONTROL, self.OnStack, self.stack)

    def setup_menus(self):
        super(SpotFrame, self).setup_menus()

        # XXX Placement
        self._id_mask = wx.NewId()
        item = self._actions_menu.Append(self._id_mask, " ")
        self.Bind(wx.EVT_MENU, self.OnMask, source=item)

    def OnMask(self, event):
        if not self._mask_frame:
            self._mask_frame = MaskSettingsFrame(
                self,
                wx.ID_ANY,
                "Mask tool",
                style=wx.CAPTION | wx.CLOSE_BOX | wx.RESIZE_BORDER,
            )
            self._mask_frame.Show()
            self._mask_frame.Raise()
        else:
            self._mask_frame.Destroy()

    def OnUpdateUIMask(self, event):
        # Toggle the menu item text depending on the state of the tool.

        if self._mask_frame:
            event.SetText("Hide mask tool")
        else:
            event.SetText("Show mask tool")

    def OnChooseImage(self, event):
        # Whilst scrolling and choosing, show what we are looking at
        selected_image = self.images[self.image_chooser_panel.GetValue() - 1]
        # Always show the current 'loaded' image as such
        if selected_image == self.images.selected:
            self.image_chooser_panel.set_label(self.get_key(selected_image))
        else:
            self.image_chooser_panel.set_temporary_label(self.get_key(selected_image))

        # Don't update whilst dragging the slider
        if event.EventType == wx.EVT_SLIDER.typeId:
            if (
                wx.GetMouseState().LeftDown()
                if WX3
                else wx.GetMouseState().LeftIsDown()
            ):
                return

        # Once we've stopped scrolling, load the selected item
        self.load_image(selected_image)

    def OnPrevious(self, event):
        super(SpotFrame, self).OnPrevious(event)
        # Parent function moves - now update the UI to match
        self.jump_to_image.SetValue(self.images.selected_index + 1)

    def OnNext(self, event):
        super(SpotFrame, self).OnNext(event)
        # Parent function moves - now update the UI to match
        self.jump_to_image.SetValue(self.images.selected_index + 1)

    def OnJumpToImage(self, event):
        phil_value = self.jump_to_image.GetPhilValue()
        if self.images.selected_index != (phil_value - 1):
            self.load_image(self.images[phil_value - 1])

    def OnStack(self, event):
        value = self.stack.GetPhilValue()
        if value != self.params.sum_images:
            self.params.sum_images = value
            self.reload_image()

    def GetBoxCorners(self, layer, p1, p2):
        """Get list of points inside box.

        layer  reference to layer object we are working on
        p1     one corner point of selection box
        p2     opposite corner point of selection box

        We have to figure out which corner is which.

        Return a list of (lon, lat) of points inside box.
        Return None (no selection) or list [((lon, lat), data), ...]
        of points inside the selection box.
        """

        # TODO: speed this up?  Do we need to??
        # get canonical box limits
        (p1x, p1y) = p1
        (p2x, p2y) = p2
        lx = min(p1x, p2x)  # left x coord
        rx = max(p1x, p2x)
        ty = max(p1y, p2y)  # top y coord
        by = min(p1y, p2y)

        return [(lx, by), (lx, ty), (rx, ty), (rx, by)]

    def boxSelect(self, event):
        """Select event from pyslip."""

        point = event.point
        assert event.evtype == pyslip.EventBoxSelect

        if point:
            assert len(point) == 4

            x0, y0 = point[0]
            x1, y1 = point[2]

            assert point == [(x0, y0), (x0, y1), (x1, y1), (x1, y0)]

            point = [
                self.pyslip.tiles.map_relative_to_picture_fast_slow(*p) for p in point
            ]

            detector = self.pyslip.tiles.raw_image.get_detector()
            if len(detector) > 1:

                point_ = []
                panel_id = None
                for p in point:
                    p1, p0, p_id = self.pyslip.tiles.flex_image.picture_to_readout(
                        p[1], p[0]
                    )
                    assert p_id >= 0, "Point must be within a panel"
                    if panel_id is not None:
                        assert (
                            panel_id == p_id
                        ), "All points must be contained within a single panel"
                    panel_id = p_id
                    point_.append((p0, p1))
                point = point_

            else:
                panel_id = 0

            region = masking.phil_scope.extract().untrusted[0]
            region.polygon = flat_list(point)
            region.panel = panel_id

            self.settings.untrusted.append(region)

        self.drawUntrustedPolygons()

        return True

    def drawUntrustedPolygons(self):

        # remove any previous selection
        if self.sel_image_polygon_layer:
            self.pyslip.DeleteLayer(self.sel_image_polygon_layer)
            self.sel_image_polygon_layer = None
        for layer in self.sel_image_circle_layers:
            self.pyslip.DeleteLayer(layer)
        self.sel_image_circle_layers = []

        if not len(self.settings.untrusted):
            return

        polygon_data = []
        circle_data = []
        d = {}
        for region in self.settings.untrusted:
            polygon = None
            circle = None
            if region.rectangle is not None:
                x0, x1, y0, y1 = region.rectangle
                polygon = [x0, y0, x1, y0, x1, y1, x0, y1]
            elif region.polygon is not None:
                polygon = region.polygon
            elif region.circle is not None:
                circle = region.circle

            if polygon is not None:

                assert len(polygon) % 2 == 0, "Polygon must contain 2D coords"
                vertices = []
                for i in range(int(len(polygon) / 2)):
                    x = polygon[2 * i]
                    y = polygon[2 * i + 1]
                    vertices.append((x, y))

                if len(self.pyslip.tiles.raw_image.get_detector()) > 1:
                    vertices = [
                        self.pyslip.tiles.flex_image.tile_readout_to_picture(
                            int(region.panel), v[1], v[0]
                        )
                        for v in vertices
                    ]
                    vertices = [(v[1], v[0]) for v in vertices]

                points_rel = [
                    self.pyslip.tiles.picture_fast_slow_to_map_relative(*v)
                    for v in vertices
                ]

                points_rel.append(points_rel[0])
                for i in range(len(points_rel) - 1):
                    polygon_data.append(((points_rel[i], points_rel[i + 1]), d))

            if circle is not None:
                x, y, r = circle
                if len(self.pyslip.tiles.raw_image.get_detector()) > 1:
                    y, x = self.pyslip.tiles.flex_image.tile_readout_to_picture(
                        int(region.panel), y, x
                    )
                x, y = self.pyslip.tiles.picture_fast_slow_to_map_relative(x, y)
                center = matrix.col((x, y))
                e1 = matrix.col((1, 0))
                e2 = matrix.col((0, 1))
                circle_data.append(
                    (
                        center + r * (e1 + e2),
                        center + r * (e1 - e2),
                        center + r * (-e1 - e2),
                        center + r * (-e1 + e2),
                        center + r * (e1 + e2),
                    )
                )

        if polygon_data:
            self.sel_image_polygon_layer = self.pyslip.AddPolygonLayer(
                polygon_data,
                map_rel=True,
                color="#00ffff",
                radius=5,
                visible=True,
                # show_levels=[3,4],
                name="<boxsel_pt_layer>",
            )
        if circle_data:
            for circle in circle_data:
                self.sel_image_circle_layers.append(
                    self.pyslip.AddEllipseLayer(
                        circle,
                        map_rel=True,
                        color="#00ffff",
                        radius=5,
                        visible=True,
                        # show_levels=[3,4],
                        name="<boxsel_pt_layer>",
                    )
                )

    def add_file_name_or_data(self, image_data):
        """
        Adds an image to the viewer's list of images.

        This just adds the image to the virtual list, and updates the UI
        where necessary e.g. image chooser maximums. If the image already
        exists, will not add a duplicate.

        AKA and better named something like 'add_image' but we can't rename
        whilst tied to rstbx.

        :param image_data: The image metadata object
        :type  image_data: chooser_wrapper
        :returns: The index of the image in the list of images
        :rtype:   int
        """

        assert isinstance(image_data, chooser_wrapper)

        # If this is already loaded, then return the index
        if image_data in self.images:
            return self.images.index(image_data)

        self.images.add(image_data)
        self.image_chooser_panel.SetMax(len(self.images))
        self.jump_to_image.SetMax(len(self.images))
        self.stack.SetMax(len(self.images))
        return len(self.images) - 1

    def load_file_event(self, evt):
        self.load_image(evt.get_filename())

    def reload_image(self):
        """Re-load the currently displayed image"""
        with wx.BusyCursor():
            self.load_image(self.images.selected, refresh=True)

    def load_image(self, file_name_or_data, refresh=False):
        """
        Load and display an image.

        Given either a filename or a pre-existing image data object, loads the
        image from disk, displays it, and updates the UI to reflect the new image.

        :param file_name_or_data: The image item to load
        :param refresh: Should the image be reloaded if currently selected?
        :type file_name_or_data: str or chooser_wrapper
        """

        # If this image is already loaded, then don't reload it
        if not refresh and file_name_or_data == self.images.selected:
            return

        # If given a string, we need to load and convert to a chooser_wrapper
        if isinstance(file_name_or_data, basestring):
            if six.PY2 and isinstance(file_name_or_data, unicode):
                # dxtbx/Boost cannot currently handle unicode here
                file_name_or_data = file_name_or_data.encode("utf-8")
            experiments = ExperimentListFactory.from_filenames([file_name_or_data])
            assert len(experiments) == 1
            imagesets = experiments.imagesets()
            imageset = imagesets[0]
            file_name_or_data = chooser_wrapper(imageset, imageset.indices()[0])
            self.add_file_name_or_data(file_name_or_data)

        assert isinstance(file_name_or_data, chooser_wrapper)

        # We are never called without first calling add_file_name_or_data?
        assert file_name_or_data in self.images

        show_untrusted = False
        if self.params.show_mask:
            show_untrusted = True

        previously_selected_image = self.images.selected
        self.images.selected = file_name_or_data
        # Do the actual data/image loading and update the viewer
        super(SpotFrame, self).load_image(
            file_name_or_data,
            get_raw_data=self.get_raw_data,
            show_untrusted=show_untrusted,
        )

        # Update the navigation UI controls to reflect this loaded image
        self.image_chooser_panel.SetValue(self.images.selected_index + 1)
        self.image_chooser_panel.set_label(self.get_key(file_name_or_data))
        self.jump_to_image.SetValue(self.images.selected_index + 1)

        # Destroy the cached data for the previous image
        if (
            previously_selected_image
            and previously_selected_image != self.images.selected
        ):
            previously_selected_image.set_raw_data(None)

    def OnShowSettings(self, event):
        if self.settings_frame is None:
            frame_rect = self.GetRect()
            display_rect = wx.GetClientDisplayRect()
            x_start = frame_rect[0] + frame_rect[2]
            if x_start > (display_rect[2] - 400):
                x_start = display_rect[2] - 400
            y_start = frame_rect[1]
            self.settings_frame = SpotSettingsFrame(
                self,
                -1,
                "Settings",
                style=wx.CAPTION | wx.MINIMIZE_BOX,
                pos=(x_start, y_start),
            )
        self.settings_frame.Show()

    def draw_resolution_rings(self, unit_cell=None, space_group=None):
        image = self.image_chooser.GetClientData(
            self.image_chooser.GetSelection()
        ).image_set
        detector = image.get_detector()
        beam = image.get_beam()

        d_min = detector.get_max_resolution(beam.get_s0())
        d_star_sq_max = uctbx.d_as_d_star_sq(d_min)

        if unit_cell is not None and space_group is not None:
            unit_cell = space_group.average_unit_cell(unit_cell)
            generator = index_generator(unit_cell, space_group.type(), False, d_min)
            indices = generator.to_array()
            spacings = flex.sorted(unit_cell.d(indices))

        else:
            n_rings = 5
            step = d_star_sq_max / n_rings
            spacings = flex.double(
                [uctbx.d_star_sq_as_d((i + 1) * step) for i in range(0, n_rings)]
            )
        resolution_text_data = []
        if self.settings.color_scheme > 1:  # heatmap or invert
            textcolour = "white"
        else:
            textcolour = "black"

        wavelength = beam.get_wavelength()
        distance = detector[0].get_distance()
        pixel_size = detector[0].get_pixel_size()[
            0
        ]  # FIXME assumes square pixels, and that all panels use same pixel size

        twotheta = uctbx.d_star_sq_as_two_theta(
            uctbx.d_as_d_star_sq(spacings), wavelength
        )
        L_mm = []
        L_pixels = []
        for tt in twotheta:
            L_mm.append(distance * math.tan(tt))
        for lmm in L_mm:
            L_pixels.append(lmm / pixel_size)

        # Get beam vector and two orthogonal vectors
        beamvec = matrix.col(beam.get_s0())
        bor1 = beamvec.ortho()
        bor2 = beamvec.cross(bor1)

        ring_data = []

        # FIXME Currently assuming that all panels are in same plane
        p_id = detector.get_panel_intersection(beam.get_s0())
        if p_id == -1:
<<<<<<< HEAD
            p_id = (
                0
            )  # XXX beam doesn't intersect with any panels - is there a better solution?
=======
            # XXX beam doesn't intersect with any panels - is there a better solution?
            p_id = 0
>>>>>>> b8e7c579
        pan = detector[p_id]

        for tt, d, pxl in zip(twotheta, spacings, L_pixels):
            try:
                # Find 4 rays for given d spacing / two theta angle
                cb1 = beamvec.rotate_around_origin(axis=bor1, angle=tt)
                cb2 = beamvec.rotate_around_origin(axis=bor1, angle=-tt)
                cb3 = beamvec.rotate_around_origin(axis=bor2, angle=tt)
                cb4 = beamvec.rotate_around_origin(axis=bor2, angle=-tt)

                # Find intersection points with panel plane
                dp1 = pan.get_ray_intersection_px(cb1)
                dp2 = pan.get_ray_intersection_px(cb2)
                dp3 = pan.get_ray_intersection_px(cb3)
                dp4 = pan.get_ray_intersection_px(cb4)

                # If all four points are in positive beam direction, draw an ellipse.
                # Otherwise it's a hyperbola (not implemented yet)
            except RuntimeError:
                continue

            # find ellipse centre, the only point equidistant to each axial pair
            xs1 = dp1[0] + dp2[0]
            xs2 = dp3[0] + dp4[0]
            ys1 = dp1[1] + dp2[1]
            ys2 = dp3[1] + dp4[1]
            xd1 = dp2[0] - dp1[0]
            xd2 = dp4[0] - dp3[0]
            yd1 = dp1[1] - dp2[1]
            yd2 = dp3[1] - dp4[1]
            if abs(xd1) < 0.00001:
                cy = ys1 / 2
            elif abs(xd2) < 0.00001:
                cy = ys2 / 2
            else:
                t2 = (xs1 - xs2 + (ys2 - ys1) * yd1 / xd1) / (yd2 - xd2 * yd1 / xd1)
                t1 = (ys2 + t2 * xd2 - ys1) / xd1
                cy = (ys1 + t1 * xd1) / 2
                assert abs(cy - (ys2 + t2 * xd2) / 2) < 0.1
            if abs(yd1) < 0.00001:
                cx = xs1 / 2
            elif abs(yd2) < 0.00001:
                cx = xs2 / 2
            else:
                t2 = (xs1 - xs2 + (ys2 - ys1) * yd1 / xd1) / (yd2 - xd2 * yd1 / xd1)
                t1 = (ys2 + t2 * xd2 - ys1) / xd1
                cx = (xs1 + t1 * yd1) / 2
                assert abs(cx - (xs2 + t2 * yd2) / 2) < 0.1

            centre = (cx, cy)

            if len(detector) > 1:
                centre = self.pyslip.tiles.flex_image.tile_readout_to_picture(
                    p_id, centre[1], centre[0]
                )[::-1]
                dp1 = self.pyslip.tiles.flex_image.tile_readout_to_picture(
                    p_id, dp1[1], dp1[0]
                )[::-1]
                dp3 = self.pyslip.tiles.flex_image.tile_readout_to_picture(
                    p_id, dp3[1], dp3[0]
                )[::-1]

            # translate ellipse centre and four points to map coordinates
            centre = self.pyslip.tiles.picture_fast_slow_to_map_relative(*centre)
            dp1 = self.pyslip.tiles.picture_fast_slow_to_map_relative(dp1[0], dp1[1])
            dp3 = self.pyslip.tiles.picture_fast_slow_to_map_relative(dp3[0], dp3[1])

            # Determine eccentricity, cf. https://en.wikipedia.org/wiki/Eccentricity_(mathematics)
            ecc = math.sin(matrix.col(pan.get_normal()).angle(beamvec)) / math.sin(
                math.pi / 2 - tt
            )

            # Assuming that one detector axis is aligned with a major axis of
            # the ellipse, obtain the semimajor axis length a to calculate the
            # semiminor axis length b using the eccentricity ecc.
            ldp1 = math.hypot(dp1[0] - centre[0], dp1[1] - centre[1])
            ldp3 = math.hypot(dp3[0] - centre[0], dp3[1] - centre[1])
            if ldp1 >= ldp3:
                major = dp1
                a = ldp1
            else:
                major = dp3
                a = ldp3
            b = math.sqrt(a * a * (1 - (ecc * ecc)))
            # since e = f / a and f = sqrt(a^2 - b^2), cf. https://en.wikipedia.org/wiki/Ellipse

            # calculate co-vertex
            minor = (
                matrix.col([-centre[1] - dp1[1], centre[0] - dp1[0]]).normalize() * b
            )
            minor = (minor[0] + centre[0], minor[1] + centre[1])

            p = (centre, major, minor)
            ring_data.append(
                (
                    p,
                    self.pyslip.DefaultPolygonPlacement,
                    self.pyslip.DefaultPolygonWidth,
                    "red",
                    True,
                    self.pyslip.DefaultPolygonFilled,
                    self.pyslip.DefaultPolygonFillcolour,
                    self.pyslip.DefaultPolygonOffsetX,
                    self.pyslip.DefaultPolygonOffsetY,
                    None,
                )
            )

            if unit_cell is None and space_group is None:
                for angle in (45, 135, 225, 315):
                    txtvec = cb1.rotate_around_origin(
                        axis=beamvec, angle=angle / 180 * 3.14159
                    )
                    txtpos = pan.get_ray_intersection_px(txtvec)
                    if len(detector) > 1:
                        txtpos = self.pyslip.tiles.flex_image.tile_readout_to_picture(
                            p_id, txtpos[1], txtpos[0]
                        )[::-1]
                    x, y = self.pyslip.tiles.picture_fast_slow_to_map_relative(
                        txtpos[0], txtpos[1]
                    )
                    resolution_text_data.append(
                        (
                            x,
                            y,
                            "%.2f" % d,
                            {
                                "placement": "cc",
                                "colour": "red",
                                "textcolour": textcolour,
                            },
                        )
                    )

        # XXX Transparency?
        # Remove the old ring layer, and draw a new one.
        if hasattr(self, "_ring_layer") and self._ring_layer is not None:
            self.pyslip.DeleteLayer(self._ring_layer, update=False)
            self._ring_layer = None
        if ring_data:
            self._ring_layer = self.pyslip.AddLayer(
                self.pyslip.DrawLightweightEllipticalSpline,
                ring_data,
                True,
                True,
                show_levels=[-3, -2, -1, 0, 1, 2, 3, 4, 5],
                selectable=False,
                type=self.pyslip.TypeEllipse,
                name="<ring_layer>",
                update=False,
            )

        # Remove the old resolution text layer, and draw a new one.
        if (
            hasattr(self, "_resolution_text_layer")
            and self._resolution_text_layer is not None
        ):
            self.pyslip.DeleteLayer(self._resolution_text_layer, update=False)
            self._resolution_text_layer = None
        if resolution_text_data:
            self._resolution_text_layer = self.pyslip.AddTextLayer(
                resolution_text_data,
                map_rel=True,
                visible=True,
                show_levels=[-3, -2, -1, 0, 1, 2, 3, 4, 5],
                selectable=False,
                name="<resolution_text_layer>",
                colour="red",
                fontsize=15,
                update=False,
            )

    def sum_images(self):
        if self.params.sum_images > 1:
            image = self.pyslip.tiles.raw_image
            raw_data = image.get_raw_data()
            if not isinstance(raw_data, tuple):
                raw_data = (raw_data,)

            i_frame = self.image_chooser.GetClientData(
                self.image_chooser.GetSelection()
            ).index
            imageset = self.image_chooser.GetClientData(i_frame).image_set

            for i in range(1, self.params.sum_images):
                if (i_frame + i) >= len(imageset):
                    break
                raw_data_i = imageset[i_frame + i]
                for j, rd in enumerate(raw_data):
                    rd += raw_data_i[j]

            # Don't show summed images with overloads
            self.pyslip.tiles.set_image_data(raw_data, show_saturated=False)

            self.pyslip.ZoomToLevel(self.pyslip.tiles.zoom_level)
            self.update_statusbar()  # XXX Not always working?
            self.Layout()

    def get_raw_data(self, image):
        detector = image.get_detector()
        image.set_raw_data(None)
        raw_data = image.get_raw_data()
        if not isinstance(raw_data, tuple):
            raw_data = (raw_data,)

        if self.settings.display != "image":

            image_mask = self.get_mask(image)
            gain_value = self.settings.gain
            assert gain_value > 0
            gain_map = [
                flex.double(raw_data[i].accessor(), gain_value)
                for i in range(len(detector))
            ]

            nsigma_b = self.settings.nsigma_b
            nsigma_s = self.settings.nsigma_s
            global_threshold = self.settings.global_threshold
            min_local = self.settings.min_local
            size = self.settings.kernel_size
            kabsch_debug_list = []
            if self.settings.dispersion_extended:
                algorithm = DispersionExtendedThresholdDebug
            else:
                algorithm = DispersionThresholdDebug
            for i_panel in range(len(detector)):
                kabsch_debug_list.append(
                    algorithm(
                        raw_data[i_panel].as_double(),
                        image_mask[i_panel],
                        gain_map[i_panel],
                        size,
                        nsigma_b,
                        nsigma_s,
                        global_threshold,
                        min_local,
                    )
                )

            if self.settings.display == "mean":
                mean = [kabsch.mean() for kabsch in kabsch_debug_list]
                raw_data = mean
            elif self.settings.display == "variance":
                variance = [kabsch.variance() for kabsch in kabsch_debug_list]
                raw_data = variance
            elif self.settings.display == "dispersion":
                cv = [kabsch.index_of_dispersion() for kabsch in kabsch_debug_list]
                raw_data = cv
            elif self.settings.display == "sigma_b":
                cv = [kabsch.index_of_dispersion() for kabsch in kabsch_debug_list]
                cv_mask = [kabsch.cv_mask() for kabsch in kabsch_debug_list]
                cv_mask = [mask.as_1d().as_double() for mask in cv_mask]
                for i, mask in enumerate(cv_mask):
                    mask.reshape(cv[i].accessor())
                raw_data = cv_mask
            elif self.settings.display == "sigma_s":
                cv = [kabsch.index_of_dispersion() for kabsch in kabsch_debug_list]
                value_mask = [kabsch.value_mask() for kabsch in kabsch_debug_list]
                value_mask = [mask.as_1d().as_double() for mask in value_mask]
                for i, mask in enumerate(value_mask):
                    mask.reshape(cv[i].accessor())
                raw_data = value_mask
            elif self.settings.display == "global":
                cv = [kabsch.index_of_dispersion() for kabsch in kabsch_debug_list]
                global_mask = [kabsch.global_mask() for kabsch in kabsch_debug_list]
                global_mask = [mask.as_1d().as_double() for mask in global_mask]
                for i, mask in enumerate(global_mask):
                    mask.reshape(cv[i].accessor())
                raw_data = global_mask
            elif self.settings.display == "threshold":
                cv = [kabsch.index_of_dispersion() for kabsch in kabsch_debug_list]
                final_mask = [kabsch.final_mask() for kabsch in kabsch_debug_list]
                final_mask = [mask.as_1d().as_double() for mask in final_mask]
                for i, mask in enumerate(final_mask):
                    mask.reshape(cv[i].accessor())
                raw_data = final_mask

            if self.settings.display in ("sigma_b", "sigma_s", "global", "threshold"):
                raw_data = (500 * d for d in raw_data)

        raw_data = tuple(raw_data)
        if self.params.show_mask:
            self.mask_raw_data(raw_data)
        return raw_data

    def show_filters(self):
        raw_data = self.get_raw_data(self.pyslip.tiles.raw_image)
        show_saturated = self.settings.display == "image"
        self.pyslip.tiles.set_image_data(raw_data, show_saturated)
        self.pyslip.ZoomToLevel(self.pyslip.tiles.zoom_level)
        self.update_statusbar()  # XXX Not always working?
        self.Layout()

    def update_settings(self, layout=True):
        # super(SpotFrame, self).update_settings(layout=layout)
        new_brightness = self.settings.brightness
        new_color_scheme = self.settings.color_scheme
        if (
            new_brightness is not self.pyslip.tiles.current_brightness
            or new_color_scheme is not self.pyslip.tiles.current_color_scheme
        ):
            self.pyslip.tiles.update_brightness(new_brightness, new_color_scheme)

        if self.settings.show_beam_center:
            if self.beam_layer is None and hasattr(self, "beam_center_cross_data"):
                self.beam_layer = self.pyslip.AddPolygonLayer(
                    self.beam_center_cross_data,
                    name="<beam_layer>",
                    show_levels=[-3, -2, -1, 0, 1, 2, 3, 4, 5],
                    update=False,
                )
        elif self.beam_layer is not None:
            self.pyslip.DeleteLayer(self.beam_layer, update=False)
            self.beam_layer = None

        if self.settings.show_dials_spotfinder_spots:
            spotfinder_data = self.get_spotfinder_data()
            shoebox_data = spotfinder_data.shoebox_data
            all_pix_data = spotfinder_data.all_pix_data
            all_foreground_circles = spotfinder_data.all_foreground_circles
            ctr_mass_data = spotfinder_data.ctr_mass_data
            max_pix_data = spotfinder_data.max_pix_data
            predictions_data = spotfinder_data.predictions_data
            miller_indices_data = spotfinder_data.miller_indices_data
            vector_data = spotfinder_data.vector_data
            vector_text_data = spotfinder_data.vector_text_data
            if len(self.dials_spotfinder_layers) > 0:
                for layer in self.dials_spotfinder_layers:
                    self.pyslip.DeleteLayer(layer, update=False)
                self.dials_spotfinder_layers = []
            if self.shoebox_layer is not None:
                self.pyslip.DeleteLayer(self.shoebox_layer, update=False)
                self.shoebox_layer = None
            if self.ctr_mass_layer is not None:
                self.pyslip.DeleteLayer(self.ctr_mass_layer, update=False)
                self.ctr_mass_layer = None
            if self.max_pix_layer is not None:
                self.pyslip.DeleteLayer(self.max_pix_layer, update=False)
                self.max_pix_layer = None
            if self.predictions_layer is not None:
                self.pyslip.DeleteLayer(self.predictions_layer, update=False)
                self.predictions_layer = None
            if self.miller_indices_layer is not None:
                self.pyslip.DeleteLayer(self.miller_indices_layer, update=False)
                self.miller_indices_layer = None
            if self.vector_layer is not None:
                self.pyslip.DeleteLayer(self.vector_layer, update=False)
                self.vector_layer = None
            if self.vector_text_layer is not None:
                self.pyslip.DeleteLayer(self.vector_text_layer, update=False)
                self.vector_text_layer = None
            if self._ring_layer is not None:
                self.pyslip.DeleteLayer(self._ring_layer, update=False)
                self._ring_layer = None
            if self._resolution_text_layer is not None:
                self.pyslip.DeleteLayer(self._resolution_text_layer, update=False)
                self._resolution_text_layer = None

            if self.settings.show_miller_indices and len(miller_indices_data):
                self.miller_indices_layer = self.pyslip.AddTextLayer(
                    miller_indices_data,
                    map_rel=True,
                    visible=True,
                    show_levels=[-3, -2, -1, 0, 1, 2, 3, 4, 5],
                    selectable=False,
                    name="<miller_indices_layer>",
                    update=False,
                )
            if self.settings.show_predictions and len(predictions_data):
                self.predictions_layer = self.pyslip.AddPointLayer(
                    predictions_data,
                    name="<predictions_layer>",
                    radius=3,
                    renderer=self.pyslip.DrawPointLayer,
                    show_levels=[-3, -2, -1, 0, 1, 2, 3, 4, 5],
                    update=False,
                )
            if self.settings.show_all_pix:
                self.draw_all_pix_timer.start()
                if len(all_pix_data) > 1:
                    if not self.display_foreground_circles_patch:
                        for key, value in all_pix_data.items():
                            base_color = self.prediction_colours[key][1:]
                            # dim the color so it stands apart from the prediction
                            r = base_color[0:2]
                            g = base_color[2:4]
                            b = base_color[4:6]
                            r = max(int(r, 16) - int("50", 16), 0)
                            g = max(int(g, 16) - int("50", 16), 0)
                            b = max(int(b, 16) - int("50", 16), 0)
                            color = "#%02x%02x%02x" % (r, g, b)
                            self.dials_spotfinder_layers.append(
                                self.pyslip.AddPointLayer(
                                    value,
                                    color=color,
                                    name="<all_pix_layer_%d>" % key,
                                    radius=2,
                                    renderer=self.pyslip.LightweightDrawPointLayer2,
                                    show_levels=[-3, -2, -1, 0, 1, 2, 3, 4, 5],
                                    update=False,
                                )
                            )
                    else:
                        e1 = matrix.col((1.0, 0.0))
                        e2 = matrix.col((0.0, 1.0))
                        for key, value in all_foreground_circles.items():
                            base_color = self.prediction_colours[key][1:]
                            positions = [i["position"] for i in value]
                            good_radius = flex.mean(
                                flex.double([i["radius"] for i in value])
                            )
                            vertices = []
                            for model_center in positions:
                                for vertex in [
                                    model_center + good_radius * (e1 + e2),
                                    model_center + good_radius * (e1 - e2),
                                    model_center + good_radius * (-e1 - e2),
                                    model_center + good_radius * (-e1 + e2),
                                    model_center + good_radius * (e1 + e2),
                                ]:
                                    vertices.append(vertex)

                            self.dials_spotfinder_layers.append(
                                self.pyslip.AddEllipseLayer(
                                    vertices,
                                    color="#%s" % base_color,
                                    name="<all_foreground_circles_%d>" % key,
                                    width=2,
                                    show_levels=[-3, -2, -1, 0, 1, 2, 3, 4, 5],
                                    update=False,
                                )
                            )
                            print(
                                "Circles: center of foreground masks for the %d spots actually integrated"
                                % (len(vertices) // 5)
                            )
                else:
                    if len(all_pix_data) > 0:
                        self.dials_spotfinder_layers.append(
                            self.pyslip.AddPointLayer(
                                all_pix_data[list(all_pix_data.keys())[0]],
                                color="green",
                                name="<all_pix_layer>",
                                radius=2,
                                renderer=self.pyslip.LightweightDrawPointLayer2,
                                show_levels=[-3, -2, -1, 0, 1, 2, 3, 4, 5],
                                update=False,
                            )
                        )
                self.draw_all_pix_timer.stop()
            if self.settings.show_shoebox and len(shoebox_data):
                self.draw_shoebox_timer.start()
                self.shoebox_layer = self.pyslip.AddPolygonLayer(
                    shoebox_data,
                    map_rel=True,
                    visible=True,
                    show_levels=[-3, -2, -1, 0, 1, 2, 3, 4, 5],
                    selectable=False,
                    name="<shoebox_layer>",
                    update=False,
                )
                self.draw_shoebox_timer.stop()
            if self.settings.show_ctr_mass and len(ctr_mass_data):
                self.draw_ctr_mass_timer.start()
                self.ctr_mass_layer = self.pyslip.AddPolygonLayer(
                    ctr_mass_data,
                    map_rel=True,
                    visible=True,
                    show_levels=[-3, -2, -1, 0, 1, 2, 3, 4, 5],
                    selectable=False,
                    name="<ctr_mass_layer>",
                    update=False,
                )
                self.draw_ctr_mass_timer.stop()
            if self.settings.show_max_pix and len(max_pix_data):
                self.draw_max_pix_timer.start()
                self.max_pix_layer = self.pyslip.AddPointLayer(
                    max_pix_data,
                    color="pink",
                    name="<max_pix_layer>",
                    radius=2,
                    renderer=self.pyslip.LightweightDrawPointLayer,
                    show_levels=[-3, -2, -1, 0, 1, 2, 3, 4, 5],
                    update=False,
                )
                self.draw_max_pix_timer.stop()
            if len(vector_data) and len(vector_text_data):
                self.vector_layer = self.pyslip.AddPolygonLayer(
                    vector_data,
                    map_rel=True,
                    visible=True,
                    show_levels=[-3, -2, -1, 0, 1, 2, 3, 4, 5],
                    selectable=False,
                    name="<vector_layer>",
                    update=False,
                )
                self.vector_text_layer = self.pyslip.AddTextLayer(
                    vector_text_data,
                    map_rel=True,
                    visible=True,
                    show_levels=[-3, -2, -1, 0, 1, 2, 3, 4, 5],
                    selectable=False,
                    name="<vector_text_layer>",
                    colour="#F62817",
                    update=False,
                )

        self.sum_images()
        # if self.params.sum_images == 1:
        # self.show_filters()
        if self.settings.show_resolution_rings:
            self.draw_resolution_rings()
        elif self.settings.show_ice_rings:
            unit_cell = self.settings.ice_rings.unit_cell
            space_group = self.settings.ice_rings.space_group.group()
            self.draw_resolution_rings(unit_cell=unit_cell, space_group=space_group)
        self.drawUntrustedPolygons()
        self.pyslip.Update()

    def get_mask(self, image):
        mask = image.get_mask()
        if self.mask_input is not None:
            for p1, p2 in zip(self.mask_input, mask):
                p2 &= p1
        if self.mask_image_viewer is not None:
            for p1, p2 in zip(self.mask_image_viewer, mask):
                p2 &= p1
        assert mask is not None, "Mask should never be None here"
        return mask

    def mask_raw_data(self, raw_data):
        mask = self.get_mask(self.pyslip.tiles.raw_image)
        for rd, m in zip(raw_data, mask):
            rd.set_selected(~m, MASK_VAL)

    def __get_imageset_filter(self, reflections, imageset):
        # type: (flex.reflection_table, ImageSet) -> Optional[flex.bool]
        """Get a filter to ensure only reflections from an imageset.

        This is not a well-defined problem because of unindexed reflections
        - any unindexed reflections never get assigned an experiment. Using the
        imageset_id column you can disentangle this, but but at integration this
        data is currently not copied. This means that you can separate, but only if
        there is a single imageset.

        Args:
            reflections:
                The reflections table to filter
            imageset:
                The imageset to filter reflections to

        Returns:
            The selection, or None if there is nothing to select.
        """
        reflections_id = self.reflections.index(reflections)
        experimentlist = self.experiments[reflections_id]

        # If this imageset is not in this experiment, then skip
        if imageset not in experimentlist.imagesets():
            return None

        if "imageset_id" in reflections:
            # Only choose reflections that match this imageset
            imageset_id = experimentlist.imagesets().index(imageset)
            selection = reflections["imageset_id"] == imageset_id
        elif self.have_one_imageset:
            # If one imageset, no filtering is necessary
            selection = flex.bool(len(reflections), True)
        else:
            # Fallback:
            # Do filtering in a way that cannot handle complex unindexed reflections
            # Get the experiment IDs of every experiment with this imageset
            exp_ids = [
                i for i, exp in enumerate(experimentlist) if exp.imageset == imageset
            ]
            # No way to tell - don't show any unindexed
            selection = flex.bool(len(reflections), False)
            # OR together selections for all ids that have this imageset
            for eid in exp_ids:
                selection = selection | (reflections["id"] == eid)

        return selection

    def get_spotfinder_data(self):
        fg_code = MaskCode.Valid | MaskCode.Foreground
        strong_code = MaskCode.Valid | MaskCode.Strong

        def map_coords(x, y, p):
            if len(self.pyslip.tiles.raw_image.get_detector()) > 1:
                y, x = self.pyslip.tiles.flex_image.tile_readout_to_picture(
                    p, y - 0.5, x - 0.5
                )
            return self.pyslip.tiles.picture_fast_slow_to_map_relative(x, y)

        shoebox_dict = {"width": 2, "color": "#0000FFA0", "closed": False}
        ctr_mass_dict = {"width": 2, "color": "#FF0000", "closed": False}
        vector_dict = {"width": 4, "color": "#F62817", "closed": False}
        i_frame = self.images.selected.index
        imageset = self.images.selected.image_set
        if imageset.get_scan() is not None:
            i_frame += imageset.get_scan().get_array_range()[0]
        shoebox_data = []
        all_pix_data = {}
        all_foreground_circles = {}
        overlapped_data = []
        ctr_mass_data = []
        max_pix_data = []
        predictions_data = []
        miller_indices_data = []
        vector_data = []
        vector_text_data = []
        detector = self.pyslip.tiles.raw_image.get_detector()
        scan = self.pyslip.tiles.raw_image.get_scan()
        to_degrees = 180 / math.pi
        # self.prediction_colours = ["#a6cee3", "#1f78b4", "#b2df8a", "#33a02c",
        # "#fb9a99", "#e31a1c", "#fdbf6f", "#ff7f00",
        # "#cab2d6"] * 10
        # alternative colour scheme
        self.prediction_colours = [
            "#e41a1c",
            "#377eb8",
            "#4daf4a",
            "#984ea3",
            "#ff7f00",
            "#ffff33",
            "#a65628",
            "#f781bf",
            "#999999",
        ] * 10

        for ref_list_id, ref_list in enumerate(self.reflections):

            # If we have more than one imageset, then we could be on the wrong one
            if not self.have_one_imageset:
                exp_filter = self.__get_imageset_filter(ref_list, imageset)
                if exp_filter is None:
                    continue
                ref_list = ref_list.select(exp_filter)

            if self.settings.show_indexed:
                indexed_sel = ref_list.get_flags(ref_list.flags.indexed, all=False)
                ref_list = ref_list.select(indexed_sel)

            if self.settings.show_integrated:
                integrated_sel = ref_list.get_flags(
                    ref_list.flags.integrated, all=False
                )
                ref_list = ref_list.select(integrated_sel)

            # Fast-fail if there's no reflections after filtering
            if len(ref_list) == 0:
                continue

            if "bbox" in ref_list:
                bbox = ref_list["bbox"]
                x0, x1, y0, y1, z0, z1 = bbox.parts()
                # ticket #107
                n = self.params.sum_images - 1
                bbox_sel = ~((i_frame >= z1) | ((i_frame + n) < z0))
                selected = ref_list.select(bbox_sel)
                for reflection in selected.rows():
                    x0, x1, y0, y1, z0, z1 = reflection["bbox"]
                    panel = reflection["panel"]
                    nx = x1 - x0  # size of reflection box in x-direction
                    ny = y1 - y0  # size of reflection box in y-direction
                    # nz = z1 - z0 # number of frames this spot appears on
                    if (
                        self.settings.show_all_pix
                        and "shoebox" in reflection
                        and reflection["shoebox"].mask.size() > 0
                        and n == 0
                    ):
                        self.show_all_pix_timer.start()
                        shoebox = reflection["shoebox"]
                        iz = i_frame - z0
                        if not reflection["id"] in all_pix_data:
                            all_pix_data[reflection["id"]] = []

                            all_foreground_circles[reflection["id"]] = []

                        this_spot_foreground_pixels = []
                        for ix in range(nx):
                            for iy in range(ny):
                                mask_value = shoebox.mask[iz, iy, ix]
                                if (mask_value == strong_code) or (
                                    mask_value == fg_code
                                ):
                                    x_, y_ = map_coords(
                                        ix + x0 + 0.5, iy + y0 + 0.5, panel
                                    )
                                    this_spot_foreground_pixels.append(
                                        matrix.col((x_, y_))
                                    )
                                    if len(all_pix_data) > 1:
                                        # look for overlapped pixels
                                        found_it = False
                                        for key, value in all_pix_data.items():
                                            if (x_, y_) in value:
                                                value.pop(value.index((x_, y_)))
                                                found_it = True
                                        if found_it:
                                            overlapped_data.append((x_, y_))
                                        else:
                                            all_pix_data[reflection["id"]].append(
                                                (x_, y_)
                                            )
                                    else:
                                        all_pix_data[reflection["id"]].append((x_, y_))
                        if (
                            self.display_foreground_circles_patch
                            and len(this_spot_foreground_pixels) > 1
                        ):
                            per_spot_mean = matrix.col((0.0, 0.0))
                            for pxl in this_spot_foreground_pixels:
                                per_spot_mean += pxl
                            per_spot_mean /= len(this_spot_foreground_pixels)
                            all_foreground_circles[reflection["id"]].append(
                                dict(
                                    position=per_spot_mean,
                                    radius=max(
                                        [
                                            (t - per_spot_mean).length()
                                            for t in this_spot_foreground_pixels
                                        ]
                                    ),
                                )
                            )
                        self.show_all_pix_timer.stop()

                    if self.settings.show_shoebox:
                        self.show_shoebox_timer.start()
                        x0_, y0_ = map_coords(x0, y0, panel)
                        x1_, y1_ = map_coords(x1, y1, panel)
                        # Change shoebox colour depending on index id
                        my_attrs = dict(shoebox_dict)
                        # Reflections with *only* strong set should get default
                        if not (reflection["flags"] == ref_list.flags.strong):
                            my_attrs["color"] = self.prediction_colours[
                                reflection["id"]
                            ]
                        lines = [
                            (((x0_, y0_), (x0_, y1_)), my_attrs),
                            (((x0_, y1_), (x1_, y1_)), my_attrs),
                            (((x1_, y1_), (x1_, y0_)), my_attrs),
                            (((x1_, y0_), (x0_, y0_)), my_attrs),
                        ]
                        shoebox_data.extend(lines)
                        self.show_shoebox_timer.stop()

                    if (
                        self.settings.show_max_pix
                        and "shoebox" in reflection
                        and reflection["shoebox"].data.size() > 0
                    ):
                        self.show_max_pix_timer.start()
                        shoebox = reflection["shoebox"].data
                        offset = flex.max_index(shoebox)
                        offset, k = divmod(offset, shoebox.all()[2])
                        offset, j = divmod(offset, shoebox.all()[1])
                        offset, i = divmod(offset, shoebox.all()[0])
                        max_index = (i, j, k)
                        if z0 + max_index[0] == i_frame:
                            x, y = map_coords(
                                x0 + max_index[2] + 0.5,
                                y0 + max_index[1] + 0.5,
                                reflection["panel"],
                            )
                            max_pix_data.append((x, y))
                        self.show_max_pix_timer.stop()

                    if self.settings.show_ctr_mass and "xyzobs.px.value" in reflection:
                        self.show_ctr_mass_timer.start()
                        centroid = reflection["xyzobs.px.value"]
                        # ticket #107
                        if centroid[2] >= i_frame and centroid[2] <= (
                            i_frame + self.params.sum_images
                        ):
                            x, y = map_coords(
                                centroid[0], centroid[1], reflection["panel"]
                            )
                            xm1, ym1 = map_coords(
                                centroid[0] - 1, centroid[1] - 1, reflection["panel"]
                            )
                            xp1, yp1 = map_coords(
                                centroid[0] + 1, centroid[1] + 1, reflection["panel"]
                            )
                            lines = [
                                (((x, ym1), (x, yp1)), ctr_mass_dict),
                                (((xm1, y), (xp1, y)), ctr_mass_dict),
                            ]
                            ctr_mass_data.extend(lines)
                        self.show_ctr_mass_timer.stop()

            if ("xyzcal.px" in ref_list or "xyzcal.mm" in ref_list) and (
                self.settings.show_predictions
                or (self.settings.show_miller_indices and "miller_index" in ref_list)
            ):
                if "xyzcal.px" in ref_list:
                    frame_numbers = ref_list["xyzcal.px"].parts()[2]
                else:
                    phi = ref_list["xyzcal.mm"].parts()[2]
                    frame_numbers = scan.get_array_index_from_angle(phi * to_degrees)
                n = 0  # buffer
                for i_expt in range(flex.max(ref_list["id"]) + 1):
                    expt_sel = ref_list["id"] == i_expt
                    frame_predictions_sel = (frame_numbers >= (i_frame - n)) & (
                        frame_numbers < (i_frame + 1 + n)
                    )

                    selected = ref_list.select(frame_predictions_sel & expt_sel)
                    for reflection in selected.rows():
                        if (
                            self.settings.show_predictions
                            or self.settings.show_miller_indices
                        ):
                            x = None
                            if "xyzcal.px" in reflection:
                                x, y = map_coords(
                                    reflection["xyzcal.px"][0],
                                    reflection["xyzcal.px"][1],
                                    reflection["panel"],
                                )
                            elif "xyzcal.mm" in reflection:
                                x, y = detector[
                                    reflection["panel"]
                                ].millimeter_to_pixel(reflection["xyzcal.mm"][:2])
                                x, y = map_coords(x, y, reflection["panel"])
                            if x is None:
                                next

                            if self.settings.show_predictions:
                                predictions_data.append(
                                    (x, y, {"colour": self.prediction_colours[i_expt]})
                                )

                            if (
                                self.settings.show_miller_indices
                                and "miller_index" in reflection
                                and reflection["miller_index"] != (0, 0, 0)
                            ):
                                if self.settings.color_scheme > 1:  # heatmap or invert
                                    textcolour = "white"
                                else:
                                    textcolour = "black"
                                miller_indices_data.append(
                                    (
                                        x,
                                        y,
                                        str(reflection["miller_index"]),
                                        {
                                            "placement": "ne",
                                            "radius": 0,
                                            "textcolour": textcolour,
                                        },
                                    )
                                )

        if len(overlapped_data) > 0:
            # show overlapped pixels in a different color
            all_pix_data[max(all_pix_data.keys()) + 1] = overlapped_data

        if (
            self.settings.show_basis_vectors
            and self.crystals is not None
            and self.crystals[0] is not None
        ):
            for experiments in self.experiments:
                for experiment in experiments:
                    if experiment.imageset != imageset:
                        continue
                    crystal_model = experiment.crystal
                    cs = crystal.symmetry(
                        unit_cell=crystal_model.get_unit_cell(),
                        space_group=crystal_model.get_space_group(),
                    )
                    cb_op = cs.change_of_basis_op_to_reference_setting()
                    crystal_model = crystal_model.change_basis(cb_op)
                    A = matrix.sqr(crystal_model.get_A())
                    scan = imageset.get_scan()
                    beam = imageset.get_beam()
                    gonio = imageset.get_goniometer()
                    still = scan is None or gonio is None
                    if not still:
                        phi = scan.get_angle_from_array_index(
                            i_frame - imageset.get_array_range()[0], deg=True
                        )
                        axis = matrix.col(imageset.get_goniometer().get_rotation_axis())
                    if len(detector) == 1:
                        beam_centre = detector[0].get_ray_intersection(beam.get_s0())
                        beam_x, beam_y = detector[0].millimeter_to_pixel(beam_centre)
                        beam_x, beam_y = map_coords(beam_x, beam_y, 0)
                    else:
                        try:
                            panel, beam_centre = detector.get_ray_intersection(
                                beam.get_s0()
                            )
                        except RuntimeError as e:
                            if "DXTBX_ASSERT(w_max > 0)" in str(e):
                                # direct beam didn't hit a panel
                                panel = 0
                                beam_centre = detector[panel].get_ray_intersection(
                                    beam.get_s0()
                                )
                            else:
                                raise
                        beam_x, beam_y = detector[panel].millimeter_to_pixel(
                            beam_centre
                        )
                        beam_x, beam_y = map_coords(beam_x, beam_y, panel)
                    for i, h in enumerate(((10, 0, 0), (0, 10, 0), (0, 0, 10))):
                        r = A * matrix.col(h)
                        if still:
                            s1 = matrix.col(beam.get_s0()) + r
                        else:
                            r_phi = r.rotate_around_origin(axis, phi, deg=True)
                            s1 = matrix.col(beam.get_s0()) + r_phi
                        if len(detector) == 1:
                            x, y = detector[0].get_bidirectional_ray_intersection_px(s1)
                            x, y = map_coords(x, y, 0)
                        else:
                            panel = detector.get_panel_intersection(s1)
                            if panel < 0:
                                continue
                            x, y = detector[panel].get_ray_intersection_px(s1)
                            x, y = map_coords(x, y, panel)
                        vector_data.append((((beam_x, beam_y), (x, y)), vector_dict))

                        vector_text_data.append(
                            (
                                x,
                                y,
                                ("a*", "b*", "c*")[i],
                                {"placement": "ne", "fontsize": 20, "color": "#F62817"},
                            )
                        )

        return group_args(
            all_pix_data=all_pix_data,
            all_foreground_circles=all_foreground_circles,
            shoebox_data=shoebox_data,
            ctr_mass_data=ctr_mass_data,
            max_pix_data=max_pix_data,
            predictions_data=predictions_data,
            miller_indices_data=miller_indices_data,
            vector_data=vector_data,
            vector_text_data=vector_text_data,
        )

    def get_detector(self):
        return self.imagesets[0].get_detector()

    def get_beam(self):
        return self.imagesets[0].get_beam()

    def predict(self):
        predicted_all = []
        for experiments in self.experiments:
            this_predicted = flex.reflection_table()
            for i_expt, expt in enumerate(experiments):
                # Populate the reflection table with predictions
                params = self.params.prediction
                predicted = flex.reflection_table.from_predictions(
                    expt, force_static=params.force_static, dmin=params.d_min
                )
                predicted["id"] = flex.int(len(predicted), i_expt)
                if expt.profile is not None:
                    expt.profile.params = self.params.profile
                try:
                    predicted.compute_bbox(ExperimentList([expt]))
                except Exception:
                    pass
                this_predicted.extend(predicted)
            predicted_all.append(this_predicted)

        return predicted_all


class SpotSettingsFrame(SettingsFrame):
    def __init__(self, *args, **kwds):
        super(SettingsFrame, self).__init__(*args, **kwds)
        self.settings = self.GetParent().settings
        self.params = self.GetParent().params
        szr = wx.BoxSizer(wx.VERTICAL)
        panel = SpotSettingsPanel(self, -1)
        self.SetSizer(szr)
        szr.Add(panel, 1, wx.EXPAND)
        szr.Fit(panel)
        self.panel = panel
        self.sizer = szr
        self.Fit()

        self.Bind(wx.EVT_WINDOW_DESTROY, self.OnDestroy)

    def OnDestroy(self, event):
        # Allow the panel to cleanup when destroying the Frame
        self.panel.OnDestroy(event)


class SpotSettingsPanel(wx.Panel):
    def __init__(self, *args, **kwargs):
        super(SpotSettingsPanel, self).__init__(*args, **kwargs)

        self.settings = self.GetParent().settings
        self.params = self.GetParent().params

        # CONTROLS 4: additional settings for derived class
        self.settings.brightness = self.params.brightness
        self.settings.color_scheme = self.params.color_scheme
        self.settings.show_spotfinder_spots = False
        self.settings.show_dials_spotfinder_spots = True
        self.settings.show_resolution_rings = self.params.show_resolution_rings
        self.settings.untrusted = self.params.masking.untrusted
        self.settings.show_ice_rings = self.params.show_ice_rings
        self.settings.ice_rings = self.params.masking.ice_rings
        self.settings.show_ctr_mass = self.params.show_ctr_mass
        self.settings.show_max_pix = self.params.show_max_pix
        self.settings.show_all_pix = self.params.show_all_pix
        self.settings.show_shoebox = self.params.show_shoebox
        self.settings.show_indexed = self.params.show_indexed
        self.settings.show_integrated = self.params.show_integrated
        self.settings.show_predictions = self.params.show_predictions
        self.settings.show_miller_indices = self.params.show_miller_indices
        self.settings.show_mask = self.params.show_mask
        self.settings.show_basis_vectors = self.params.show_basis_vectors
        self.settings.display = self.params.display
        if self.settings.display == "global_threshold":
            self.settings.display = "global"
        self.settings.dispersion_extended = True
        self.settings.nsigma_b = self.params.nsigma_b
        self.settings.nsigma_s = self.params.nsigma_s
        self.settings.global_threshold = self.params.global_threshold
        self.settings.kernel_size = self.params.kernel_size
        self.settings.min_local = self.params.min_local
        self.settings.gain = self.params.gain
        self.settings.find_spots_phil = "find_spots.phil"
        self._sizer = wx.BoxSizer(wx.VERTICAL)
        s = self._sizer
        self.SetSizer(self._sizer)
        grid = wx.FlexGridSizer(cols=2, rows=2, vgap=0, hgap=0)
        s.Add(grid)
        txt1 = wx.StaticText(self, -1, "Zoom level:")
        grid.Add(txt1, 0, wx.ALL | wx.ALIGN_CENTER_VERTICAL, 5)
        self.levels = self.GetParent().GetParent().pyslip.tiles.levels
        # from scitbx.math import continued_fraction as cf
        # choices = ["%s" %(cf.from_real(2**l).as_rational()) for l in self.levels]
        choices = ["%g%%" % (100 * 2 ** l) for l in self.levels]
        self.zoom_ctrl = wx.Choice(self, -1, choices=choices)
        self.zoom_ctrl.SetSelection(self.settings.zoom_level)
        grid.Add(self.zoom_ctrl, 0, wx.ALL | wx.ALIGN_CENTER_VERTICAL, 5)
        txt11 = wx.StaticText(self, -1, "Color scheme:")
        grid.Add(txt11, 0, wx.ALL | wx.ALIGN_CENTER_VERTICAL, 5)
        color_schemes = ["grayscale", "rainbow", "heatmap", "invert"]
        self.color_ctrl = wx.Choice(self, -1, choices=color_schemes)
        self.color_ctrl.SetSelection(color_schemes.index(self.params.color_scheme))
        grid.Add(self.color_ctrl, 0, wx.ALL | wx.ALIGN_CENTER_VERTICAL, 5)
        self._sizer.Fit(self)

        box = wx.BoxSizer(wx.HORIZONTAL)
        s.Add(box)
        grid = wx.FlexGridSizer(cols=1, rows=2, vgap=0, hgap=0)
        box.Add(grid)
        txt2 = wx.StaticText(self, -1, "Brightness:")
        grid.Add(txt2, 0, wx.ALL | wx.ALIGN_CENTER_VERTICAL, 5)
        # Add a textual brightness control
        self.brightness_txt_ctrl = IntCtrl(
            self,
            value=self.settings.brightness,
            min=1,
            max=500,
            name="brightness",
            style=wx.TE_PROCESS_ENTER,
        )
        grid.Add(self.brightness_txt_ctrl, 0, wx.ALL, 5)
        # Add a slider brightness control
        self.brightness_ctrl = wx.Slider(
            self, -1, size=(150, -1), style=wx.SL_AUTOTICKS | wx.SL_LABELS
        )
        self.brightness_ctrl.SetMin(1)
        self.brightness_ctrl.SetMax(500)
        self.brightness_ctrl.SetValue(self.settings.brightness)
        self.brightness_ctrl.SetTickFreq(25)
        box.Add(self.brightness_ctrl, 0, wx.ALL | wx.ALIGN_CENTER_VERTICAL, 5)

        grid = wx.FlexGridSizer(cols=2, rows=8, vgap=0, hgap=0)
        s.Add(grid)

        # Resolution rings control
        self.resolution_rings_ctrl = wx.CheckBox(self, -1, "Show resolution rings")
        self.resolution_rings_ctrl.SetValue(self.settings.show_resolution_rings)
        grid.Add(self.resolution_rings_ctrl, 0, wx.ALL | wx.ALIGN_CENTER_VERTICAL, 5)

        # Ice rings control
        self.ice_rings_ctrl = wx.CheckBox(self, -1, "Show ice rings")
        self.ice_rings_ctrl.SetValue(self.settings.show_ice_rings)
        grid.Add(self.ice_rings_ctrl, 0, wx.ALL | wx.ALIGN_CENTER_VERTICAL, 5)

        # Center control
        self.center_ctrl = wx.CheckBox(self, -1, "Mark beam center")
        self.center_ctrl.SetValue(self.settings.show_beam_center)
        grid.Add(self.center_ctrl, 0, wx.ALL | wx.ALIGN_CENTER_VERTICAL, 5)

        # Center of mass control
        self.ctr_mass = wx.CheckBox(self, -1, "Mark centers of mass")
        self.ctr_mass.SetValue(self.settings.show_ctr_mass)
        grid.Add(self.ctr_mass, 0, wx.ALL | wx.ALIGN_CENTER_VERTICAL, 5)

        # Max pixel control
        self.max_pix = wx.CheckBox(self, -1, "Spot max pixels")
        self.max_pix.SetValue(self.settings.show_max_pix)
        grid.Add(self.max_pix, 0, wx.ALL | wx.ALIGN_CENTER_VERTICAL, 5)

        # Spot pixels control
        self.all_pix = wx.CheckBox(self, -1, "Spot all pixels")
        self.all_pix.SetValue(self.settings.show_all_pix)
        grid.Add(self.all_pix, 0, wx.ALL | wx.ALIGN_CENTER_VERTICAL, 5)

        # Spot shoebox control
        self.shoebox = wx.CheckBox(self, -1, "Draw reflection shoebox")
        self.shoebox.SetValue(self.settings.show_shoebox)
        grid.Add(self.shoebox, 0, wx.ALL | wx.ALIGN_CENTER_VERTICAL, 5)

        # Spot predictions control
        self.predictions = wx.CheckBox(self, -1, "Show predictions")
        self.predictions.SetValue(self.settings.show_predictions)
        grid.Add(self.predictions, 0, wx.ALL | wx.ALIGN_CENTER_VERTICAL, 5)

        # Spot predictions control
        self.miller_indices = wx.CheckBox(self, -1, "Show hkl")
        self.miller_indices.SetValue(self.settings.show_miller_indices)
        grid.Add(self.miller_indices, 0, wx.ALL | wx.ALIGN_CENTER_VERTICAL, 5)

        # Spot predictions control
        self.show_mask = wx.CheckBox(self, -1, "Show mask")
        self.show_mask.SetValue(self.settings.show_mask)
        grid.Add(self.show_mask, 0, wx.ALL | wx.ALIGN_CENTER_VERTICAL, 5)

        # Toggle basis vector display
        self.show_basis_vectors = wx.CheckBox(self, -1, "Basis vectors")
        self.show_basis_vectors.SetValue(self.settings.show_basis_vectors)
        grid.Add(self.show_basis_vectors, 0, wx.ALL | wx.ALIGN_CENTER_VERTICAL, 5)

        # Integration shoeboxes only
        self.indexed = wx.CheckBox(self, -1, "Indexed only")
        self.indexed.SetValue(self.settings.show_indexed)
        grid.Add(self.indexed, 0, wx.ALL | wx.ALIGN_CENTER_VERTICAL, 5)

        # Integration shoeboxes only
        self.integrated = wx.CheckBox(self, -1, "Integrated only")
        self.integrated.SetValue(self.settings.show_integrated)
        grid.Add(self.integrated, 0, wx.ALL | wx.ALIGN_CENTER_VERTICAL, 5)

        grid = wx.FlexGridSizer(cols=2, rows=1, vgap=0, hgap=0)
        self.clear_all_button = wx.Button(self, -1, "Clear all")
        grid.Add(self.clear_all_button, 0, wx.ALL | wx.ALIGN_CENTER_VERTICAL, 5)
        self.Bind(wx.EVT_BUTTON, self.OnClearAll, self.clear_all_button)
        s.Add(grid)

        # Minimum spot area control
        # box = wx.BoxSizer(wx.HORIZONTAL)
        # self.minspotarea_ctrl = PhilIntCtrl(self, -1, pos=(300,180), size=(80,-1),
        # value=self.GetParent().GetParent().horizons_phil.distl.minimum_spot_area,
        # name="Minimum spot area (pxls)")
        # self.minspotarea_ctrl.SetOptional(False)
        # box.Add(self.minspotarea_ctrl, 0, wx.ALL|wx.ALIGN_CENTER_VERTICAL, 5)
        # txtd = wx.StaticText(self, -1,  "Minimum spot area (pxls)",)
        # box.Add(txtd, 0, wx.ALL|wx.ALIGN_CENTER_VERTICAL, 5)
        # s.Add(box)

        # DispersionThreshold thresholding parameters
        grid = wx.FlexGridSizer(cols=1, rows=1, vgap=0, hgap=0)
        self.threshold_algorithm = wx.CheckBox(
            self, -1, "Use dispersion extended algorithm"
        )
        self.threshold_algorithm.SetValue(self.settings.dispersion_extended)
        grid.Add(self.threshold_algorithm, 0, wx.ALL | wx.ALIGN_CENTER_VERTICAL, 5)
        s.Add(grid)

        grid1 = wx.FlexGridSizer(cols=2, rows=8, vgap=0, hgap=0)
        s.Add(grid1)

        txt1 = wx.StaticText(self, -1, "Sigma background")
        grid1.Add(txt1, 0, wx.ALL | wx.ALIGN_CENTER_VERTICAL, 5)
        self.nsigma_b_ctrl = FloatCtrl(
            self, value=self.settings.nsigma_b, name="sigma_background"
        )
        self.nsigma_b_ctrl.SetMin(0)
        grid1.Add(self.nsigma_b_ctrl, 0, wx.ALL, 5)

        txt2 = wx.StaticText(self, -1, "Sigma strong")
        grid1.Add(txt2, 0, wx.ALL | wx.ALIGN_CENTER_VERTICAL, 5)
        self.nsigma_s_ctrl = FloatCtrl(
            self, value=self.settings.nsigma_s, name="sigma_strong"
        )
        self.nsigma_s_ctrl.SetMin(0)
        grid1.Add(self.nsigma_s_ctrl, 0, wx.ALL, 5)

        txt1 = wx.StaticText(self, -1, "Global Threshold")
        grid1.Add(txt1, 0, wx.ALL | wx.ALIGN_CENTER_VERTICAL, 5)
        self.global_threshold_ctrl = FloatCtrl(
            self, value=self.settings.global_threshold, name="global_threshold"
        )
        self.global_threshold_ctrl.SetMin(0)
        grid1.Add(self.global_threshold_ctrl, 0, wx.ALL, 5)

        txt4 = wx.StaticText(self, -1, "Min. local")
        grid1.Add(txt4, 0, wx.ALL | wx.ALIGN_CENTER_VERTICAL, 5)
        self.min_local_ctrl = PhilIntCtrl(
            self, value=self.settings.min_local, name="min_local"
        )
        self.min_local_ctrl.SetMin(0)
        grid1.Add(self.min_local_ctrl, 0, wx.ALL, 5)

        txt4 = wx.StaticText(self, -1, "Gain")
        grid1.Add(txt4, 0, wx.ALL | wx.ALIGN_CENTER_VERTICAL, 5)
        self.gain_ctrl = FloatCtrl(self, value=self.settings.gain, name="gain")
        self.gain_ctrl.SetMin(0)
        grid1.Add(self.gain_ctrl, 0, wx.ALL, 5)

        txt3 = wx.StaticText(self, -1, "Kernel size")
        grid1.Add(txt3, 0, wx.ALL | wx.ALIGN_CENTER_VERTICAL, 5)
        self.kernel_size_ctrl = IntsCtrl(
            self, value=self.settings.kernel_size, name="kernel_size"
        )
        self.kernel_size_ctrl.SetSize(2)
        self.kernel_size_ctrl.SetMin(1)
        grid1.Add(self.kernel_size_ctrl, 0, wx.ALL, 5)

        self.Bind(
            wx.EVT_CHECKBOX,
            self.OnUpdateDispersionThresholdDebug,
            self.threshold_algorithm,
        )
        self.Bind(
            EVT_PHIL_CONTROL, self.OnUpdateDispersionThresholdDebug, self.nsigma_b_ctrl
        )
        self.Bind(
            EVT_PHIL_CONTROL, self.OnUpdateDispersionThresholdDebug, self.nsigma_s_ctrl
        )
        self.Bind(
            EVT_PHIL_CONTROL,
            self.OnUpdateDispersionThresholdDebug,
            self.global_threshold_ctrl,
        )
        self.Bind(
            EVT_PHIL_CONTROL,
            self.OnUpdateDispersionThresholdDebug,
            self.kernel_size_ctrl,
        )
        self.Bind(
            EVT_PHIL_CONTROL, self.OnUpdateDispersionThresholdDebug, self.min_local_ctrl
        )
        self.Bind(
            EVT_PHIL_CONTROL, self.OnUpdateDispersionThresholdDebug, self.gain_ctrl
        )

        self.save_params_txt_ctrl = StrCtrl(
            self, value=self.settings.find_spots_phil, name="find_spots_phil"
        )
        grid1.Add(self.save_params_txt_ctrl, 0, wx.ALL, 5)
        self.Bind(EVT_PHIL_CONTROL, self.OnUpdate, self.save_params_txt_ctrl)

        self.save_params_button = wx.Button(self, -1, "Save")
        grid1.Add(self.save_params_button, 0, wx.ALL | wx.ALIGN_CENTER_VERTICAL, 5)
        self.Bind(wx.EVT_BUTTON, self.OnSaveFindSpotsParams, self.save_params_button)

        grid2 = wx.FlexGridSizer(cols=4, rows=2, vgap=0, hgap=0)
        s.Add(grid2)

        self.kabsch_buttons = []
        self.kabsch_labels = [
            "image",
            "mean",
            "variance",
            "dispersion",
            "sigma_b",
            "sigma_s",
            "global",
            "threshold",
        ]
        for label in self.kabsch_labels:
            btn = wx.ToggleButton(self, -1, label)
            self.kabsch_buttons.append(btn)
            grid2.Add(btn, 0, wx.ALL | wx.ALIGN_CENTER_VERTICAL, 5)
            self.Bind(wx.EVT_TOGGLEBUTTON, self.OnDispersionThresholdDebug, btn)

        for button in self.kabsch_buttons:
            if button.GetLabelText() == self.settings.display:
                button.SetValue(True)
                break

        self.collect_values()

        # CONTROLS 3:  Bind events to actions

        # Brightness-related events
        self.Bind(wx.EVT_SCROLL_CHANGED, self.OnUpdateBrightness, self.brightness_ctrl)
        self.Bind(wx.EVT_SLIDER, self.OnUpdateBrightness, self.brightness_ctrl)
        self.Bind(wx.EVT_TEXT_ENTER, self.OnUpdateBrightness, self.brightness_txt_ctrl)
        self.brightness_txt_ctrl.Bind(wx.EVT_KILL_FOCUS, self.OnUpdateBrightness)

        self.Bind(wx.EVT_CHOICE, self.OnUpdateZoomLevel, self.zoom_ctrl)
        self.Bind(wx.EVT_CHOICE, self.OnUpdate, self.color_ctrl)
        self.Bind(wx.EVT_CHECKBOX, self.OnUpdate, self.resolution_rings_ctrl)
        self.Bind(wx.EVT_CHECKBOX, self.OnUpdate, self.ice_rings_ctrl)
        self.Bind(wx.EVT_CHECKBOX, self.OnUpdate, self.center_ctrl)
        self.Bind(wx.EVT_CHECKBOX, self.OnUpdate, self.ctr_mass)
        self.Bind(wx.EVT_CHECKBOX, self.OnUpdate, self.max_pix)
        self.Bind(wx.EVT_CHECKBOX, self.OnUpdate, self.all_pix)
        self.Bind(wx.EVT_CHECKBOX, self.OnUpdate, self.shoebox)
        self.Bind(wx.EVT_CHECKBOX, self.OnUpdate, self.predictions)
        self.Bind(wx.EVT_CHECKBOX, self.OnUpdate, self.miller_indices)
        self.Bind(wx.EVT_CHECKBOX, self.OnUpdate, self.indexed)
        self.Bind(wx.EVT_CHECKBOX, self.OnUpdate, self.integrated)
        self.Bind(wx.EVT_CHECKBOX, self.OnUpdate, self.show_basis_vectors)
        self.Bind(wx.EVT_CHECKBOX, self.OnUpdateShowMask, self.show_mask)

        self.Bind(wx.EVT_UPDATE_UI, self.UpdateZoomCtrl)

    def OnDestroy(self, event):
        "Handle any cleanup when the windows is being destroyed. Manually Called."
        # If we don't remove this here, then we can get called after destroy
        self.brightness_txt_ctrl.Unbind(wx.EVT_KILL_FOCUS)

    # CONTROLS 2:  Fetch values from widgets
    def collect_values(self):
        if self.settings.enable_collect_values:
            self.settings.show_resolution_rings = self.resolution_rings_ctrl.GetValue()
            self.settings.show_ice_rings = self.ice_rings_ctrl.GetValue()
            self.settings.zoom_level = self.levels[self.zoom_ctrl.GetSelection()]

            # Brightness has its own handler, so just make sure the controls are synced
            if self.brightness_txt_ctrl.GetValue() != self.settings.brightness:
                try:
                    self.brightness_txt_ctrl.ChangeValue(self.settings.brightness)
                except Exception:  # workaround for wxPython 2.8
                    self.brightness_txt_ctrl.ChangeValue(str(self.settings.brightness))
            if self.brightness_ctrl.GetValue() != self.settings.brightness:
                self.brightness_ctrl.SetValue(self.settings.brightness)

            self.settings.show_beam_center = self.center_ctrl.GetValue()
            self.settings.show_ctr_mass = self.ctr_mass.GetValue()
            self.settings.show_max_pix = self.max_pix.GetValue()
            self.settings.show_all_pix = self.all_pix.GetValue()
            self.settings.show_shoebox = self.shoebox.GetValue()
            self.settings.show_indexed = self.indexed.GetValue()
            self.settings.show_integrated = self.integrated.GetValue()
            self.settings.show_predictions = self.predictions.GetValue()
            self.settings.show_miller_indices = self.miller_indices.GetValue()
            self.settings.show_mask = self.show_mask.GetValue()
            self.settings.show_basis_vectors = self.show_basis_vectors.GetValue()
            self.settings.dispersion_extended = self.threshold_algorithm.GetValue()
            self.settings.color_scheme = self.color_ctrl.GetSelection()
            self.settings.nsigma_b = self.nsigma_b_ctrl.GetPhilValue()
            self.settings.nsigma_s = self.nsigma_s_ctrl.GetPhilValue()
            self.settings.global_threshold = self.global_threshold_ctrl.GetPhilValue()
            self.settings.kernel_size = self.kernel_size_ctrl.GetPhilValue()
            self.settings.min_local = self.min_local_ctrl.GetPhilValue()
            self.settings.gain = self.gain_ctrl.GetPhilValue()
            self.settings.find_spots_phil = self.save_params_txt_ctrl.GetPhilValue()

    def UpdateZoomCtrl(self, event):
        self.settings.zoom_level = self.levels.index(
            self.GetParent().GetParent().pyslip.level
        )
        self.zoom_ctrl.SetSelection(self.settings.zoom_level)

    def OnUpdate(self, event):
        """Collects all settings from the GUI and forwards to the viewer"""
        self.collect_values()
        self.GetParent().GetParent().update_settings()

    def OnUpdateBrightness(self, event):
        """Handle updates from the brightness-related controls"""

        # Don't update whilst dragging the slider
        if event.GetEventType() == wx.EVT_SLIDER.typeId:
            if wx.GetMouseState().LeftIsDown():
                return

        # For e.g. IntCtrl check the value is valid
        if hasattr(event.EventObject, "IsInBounds"):
            if not event.EventObject.IsInBounds():
                return

        # Read the new value then update everything if we need to
        if self.settings.brightness != event.EventObject.GetValue():
            self.settings.brightness = event.EventObject.GetValue()
            self.OnUpdate(event)

    def OnUpdateShowMask(self, event):
        self.OnUpdate(event)
        self.params.show_mask = self.settings.show_mask
        self.GetParent().GetParent().reload_image()

    def OnClearAll(self, event):
        for btn in (
            self.center_ctrl,
            self.ctr_mass,
            self.max_pix,
            self.all_pix,
            self.shoebox,
            self.predictions,
            self.miller_indices,
            self.show_mask,
            self.show_basis_vectors,
            self.ice_rings_ctrl,
            self.resolution_rings_ctrl,
        ):
            btn.SetValue(False)
        self.OnUpdate(event)

    def OnUpdateZoomLevel(self, event):
        self.collect_values()
        pyslip = self.GetParent().GetParent().pyslip

        # get center of view in map coords
        x, y = pyslip.view_width / 2, pyslip.view_height / 2
        center = pyslip.ConvertView2Geo((x, y))
        pyslip.ZoomToLevel(self.settings.zoom_level)
        pyslip.ZoomIn((x, y), update=False)
        pyslip.GotoPosition(center)

    def OnSaveFindSpotsParams(self, event):
        params = find_spots_phil_scope.extract()
        threshold = params.spotfinder.threshold
        if self.settings.dispersion_extended:
            threshold.algorithm = "dispersion_extended"
        else:
            threshold.algorithm = "dispersion"
        dispersion = threshold.dispersion
        dispersion.gain = self.settings.gain
        dispersion.global_threshold = self.settings.global_threshold
        dispersion.kernel_size = self.settings.kernel_size
        dispersion.min_local = self.settings.min_local
        dispersion.sigma_background = self.settings.nsigma_b
        dispersion.sigma_strong = self.settings.nsigma_s
        with open(self.settings.find_spots_phil, "wb") as f:
            print("Saving parameters to %s" % self.settings.find_spots_phil)
            find_spots_phil_scope.fetch_diff(find_spots_phil_scope.format(params)).show(
                f
            )

    def OnUpdateDispersionThresholdDebug(self, event):
        if (
            self.settings.dispersion_extended != self.threshold_algorithm.GetValue()
            or self.settings.nsigma_b != self.nsigma_b_ctrl.GetPhilValue()
            or self.settings.nsigma_s != self.nsigma_s_ctrl.GetPhilValue()
            or self.settings.global_threshold
            != self.global_threshold_ctrl.GetPhilValue()
            or self.settings.kernel_size != self.kernel_size_ctrl.GetPhilValue()
            or self.settings.min_local != self.min_local_ctrl.GetPhilValue()
            or self.settings.gain != self.gain_ctrl.GetPhilValue()
        ):
            self.OnUpdate(event)
            self.GetParent().GetParent().show_filters()

    def OnDispersionThresholdDebug(self, event):
        button = event.GetEventObject()
        selected = button.GetLabelText()

        self.settings.display = selected

        # reset buttons
        for btn in self.kabsch_buttons:
            if btn.GetLabelText() == selected:
                btn.SetValue(True)
            else:
                btn.SetValue(False)

        self.GetParent().GetParent().show_filters()<|MERGE_RESOLUTION|>--- conflicted
+++ resolved
@@ -640,14 +640,8 @@
         # FIXME Currently assuming that all panels are in same plane
         p_id = detector.get_panel_intersection(beam.get_s0())
         if p_id == -1:
-<<<<<<< HEAD
-            p_id = (
-                0
-            )  # XXX beam doesn't intersect with any panels - is there a better solution?
-=======
             # XXX beam doesn't intersect with any panels - is there a better solution?
             p_id = 0
->>>>>>> b8e7c579
         pan = detector[p_id]
 
         for tt, d, pxl in zip(twotheta, spacings, L_pixels):
