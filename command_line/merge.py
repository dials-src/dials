--- conflicted
+++ resolved
@@ -10,6 +10,7 @@
 from six.moves import cStringIO as StringIO
 
 from libtbx import phil
+from dxtbx.model import ExperimentList
 
 from dials.algorithms.merging.merge import (
     make_merged_mtz_file,
@@ -18,16 +19,10 @@
     show_wilson_scaling_analysis,
     MTZDataClass,
 )
-<<<<<<< HEAD
-from libtbx import phil
-from dxtbx.model import ExperimentList
-from six.moves import cStringIO as StringIO
-=======
 from dials.util import Sorry, log, show_mail_handle_errors
 from dials.util.export_mtz import match_wavelengths
 from dials.util.options import OptionParser, reflections_and_experiments_from_files
 from dials.util.version import dials_version
->>>>>>> 437e31ce
 
 help_message = """
 Merge scaled dials data.
