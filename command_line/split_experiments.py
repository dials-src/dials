--- conflicted
+++ resolved
@@ -123,22 +123,6 @@
         else:
             reflections = None
 
-<<<<<<< HEAD
-        experiments_template = "%s_%%0%sd%s.expt" % (
-            params.output.experiments_prefix,
-            int(math.floor(math.log10(len(experiments))) + 1),
-            ("_" + params.output.experiments_suffix)
-            if params.output.experiments_suffix is not None
-            else "",
-        )
-
-        reflections_template = "%s_%%0%sd%s.refl" % (
-            params.output.reflections_prefix,
-            int(math.floor(math.log10(len(experiments))) + 1),
-            ("_" + params.output.reflections_suffix)
-            if params.output.reflections_suffix is not None
-            else "",
-=======
         experiments_template = functools.partial(
             params.output.template.format,
             prefix=params.output.experiments_prefix,
@@ -151,7 +135,6 @@
             prefix=params.output.reflections_prefix,
             maxindexlength=len(str(len(experiments))),
             extension="refl",
->>>>>>> 3b7489b0
         )
 
         if params.output.chunk_sizes:
