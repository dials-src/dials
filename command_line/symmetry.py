from __future__ import division, absolute_import, print_function

import logging
logger = logging.getLogger('dials.command_line.symmetry')

import copy

from cctbx import crystal
from cctbx import miller
import iotbx.phil

from dials.array_family import flex
from dials.util import log
from dials.util.options import OptionParser
from dials.util.options import flatten_experiments, flatten_reflections
from dials.util.multi_dataset_handling import assign_unique_identifiers,\
  parse_multiple_datasets
from dials.algorithms.symmetry.determine_space_group import determine_space_group
from dials.algorithms.scaling.outlier_rejection import reject_outliers


phil_scope = iotbx.phil.parse('''\
d_min = Auto
  .type = float(value_min=0)

min_i_mean_over_sigma_mean = 4
  .type = float(value_min=0)

min_cc_half = 0.6
  .type = float(value_min=0, value_max=1)

batch = None
  .type = ints(value_min=0, size=2)

normalisation = kernel quasi ml_iso *ml_aniso
  .type = choice

lattice_group = None
  .type = space_group

verbosity = 1
  .type = int(value_min=0)
  .help = "The verbosity level"

seed = 230
  .type = int(value_min=0)

relative_length_tolerance = 0.05
  .type = float(value_min=0)

absolute_angle_tolerance = 2
  .type = float(value_min=0)

partiality_threshold = 0.99
  .type = float
  .help = "Use only reflections with a partiality above this threshold."

output {
  log = dials.symmetry.log
    .type = str
  debug_log = dials.symmetry.debug.log
    .type = str
  experiments = "reindexed_experiments.json"
    .type = path
  reflections = "reindexed_reflections.pickle"
    .type = path
  json = dials.symmetry.json
    .type = path
}

''', process_includes=True)

class symmetry(object):
  def __init__(self, experiments, reflections, params=None):
    if params is None:
      params = phil_scope.extract()
    self._params = params

<<<<<<< HEAD
  parser = OptionParser(
    #usage=usage,
    phil=phil_scope,
    read_reflections=True,
    read_experiments=True,
    check_format=False,
    #epilog=help_message
  )
=======
    # transform models into miller arrays
    datasets = self._miller_arrays_from_experiments_reflections(
      experiments, reflections)
>>>>>>> 5d6dabca

    result = determine_space_group(
      datasets, normalisation=self._params.normalisation,
      d_min=self._params.d_min,
      min_i_mean_over_sigma_mean=self._params.min_i_mean_over_sigma_mean,
      relative_length_tolerance=self._params.relative_length_tolerance,
      absolute_angle_tolerance=self._params.absolute_angle_tolerance)
    logger.info(result)

    if params.output.json is not None:
      result.as_json(filename=params.output.json)

    self._export_experiments_reflections(experiments, reflections, result)

  def _miller_arrays_from_experiments_reflections(self,
                                                  experiments, reflections):
    miller_arrays = []

    for expt, refl in zip(experiments, reflections):
      crystal_symmetry = crystal.symmetry(
        unit_cell=expt.crystal.get_unit_cell(),
        space_group=expt.crystal.get_space_group())

      from dials.util.filter_reflections import filter_reflection_table
      if 'intensity.scale.value' in refl:
        intensity_choice = ['scale']
        intensity_to_use = 'scale'
      else:
        assert 'intensity.sum.value' in refl
        intensity_choice = ['sum']
        if 'intensity.prf.value' in refl:
          intensity_choice.append('profile')
          intensity_to_use = 'prf'
        else:
          intensity_to_use = 'sum'

      refl = filter_reflection_table(refl, intensity_choice, min_isigi=-5,
        filter_ice_rings=False, combine_partials=True,
        partiality_threshold=self._params.partiality_threshold)
      assert refl.size() > 0
      if intensity_to_use != 'scale':
        try:
          refl['intensity'] = refl['intensity.'+intensity_to_use+'.value']
          refl['variance'] = refl['intensity.'+intensity_to_use+'.variance']
        except RuntimeError:
          intensity_to_use = 'sum'
          refl['intensity'] = refl['intensity.sum.value']
          refl['variance'] = refl['intensity.sum.variance']
        refl = reject_outliers(refl, expt, method='simple', zmax=12.0)
        refl = refl.select(~refl.get_flags(refl.flags.outlier_in_scaling))
      data = refl['intensity.'+intensity_to_use+'.value']
      variances = refl['intensity.'+intensity_to_use+'.variance']

      miller_indices = refl['miller_index']
      assert variances.all_gt(0)
      sigmas = flex.sqrt(variances)

      miller_set = miller.set(crystal_symmetry, miller_indices, anomalous_flag=False)
      intensities = miller.array(miller_set, data=data, sigmas=sigmas)
      intensities.set_observation_type_xray_intensity()
      intensities.set_info(miller.array_info(
        source='DIALS',
        source_type='pickle'
      ))
      miller_arrays.append(intensities)

    return miller_arrays

  def _export_experiments_reflections(self, experiments, reflections, result):
    from dxtbx.serialize import dump
    from rstbx.symmetry.constraints import parameter_reduction
    reindexed_experiments = copy.deepcopy(experiments)
    reindexed_reflections = flex.reflection_table()
    cb_op_inp_best = result.best_solution.subgroup['cb_op_inp_best'] \
      * result.cb_op_inp_min
    best_subsym = result.best_solution.subgroup['best_subsym']
    for i, expt in enumerate(reindexed_experiments):
      expt.crystal = expt.crystal.change_basis(cb_op_inp_best)
      expt.crystal.set_space_group(
        best_subsym.space_group().build_derived_acentric_group())
      S = parameter_reduction.symmetrize_reduce_enlarge(
        expt.crystal.get_space_group())
      S.set_orientation(expt.crystal.get_B())
      S.symmetrize()
      expt.crystal.set_B(S.orientation.reciprocal_matrix())
      reindexed_refl = copy.deepcopy(reflections[i])
      reindexed_refl['miller_index'] = cb_op_inp_best.apply(
        reindexed_refl['miller_index'])
      reindexed_reflections.extend(reindexed_refl)
    logger.info(
      'Saving reindexed experiments to %s' % self._params.output.experiments)
    dump.experiment_list(reindexed_experiments, self._params.output.experiments)
    logger.info('Saving %s reindexed reflections to %s' % (
      len(reindexed_reflections), self._params.output.reflections))
    reindexed_reflections.as_pickle(self._params.output.reflections)


help_message = '''
This program implements the methods of
`POINTLESS <http://www.ccp4.ac.uk/html/pointless.html>`_ (
`Evans, P. (2006). Acta Cryst. D62, 72-82. <https://doi.org/10.1107/S0907444905036693>`_ and
`Evans, P. R. (2011). Acta Cryst. D67, 282-292. <https://doi.org/10.1107/S090744491003982X>`_)
for scoring and determination of Laue group symmetry.

The program takes as input a set of one or more integrated experiments and
reflections.

Examples::

  dials.symmetry experiments.json reflections.pickle

'''


def run(args):
  usage = "dials.cosym [options] experiments.json reflections.pickle"

  parser = OptionParser(
    usage=usage,
    phil=phil_scope,
    read_reflections=True,
    read_datablocks=False,
    read_experiments=True,
    check_format=False,
    epilog=help_message
  )

  params, options, args = parser.parse_args(
    args=args, show_diff_phil=False, return_unhandled=True)

  # Configure the logging
  log.config(
    params.verbosity,
    info=params.output.log,
    debug=params.output.debug_log)

  from dials.util.version import dials_version
  logger.info(dials_version())

  # Log the diff phil
  diff_phil = parser.diff_phil.as_str()
  if diff_phil is not '':
    logger.info('The following parameters have been modified:\n')
    logger.info(diff_phil)

  if params.seed is not None:
    import random
    flex.set_random_seed(params.seed)
    random.seed(params.seed)

  datasets = []

  experiments = flatten_experiments(params.input.experiments)
  reflections = flatten_reflections(params.input.reflections)
  reflections = parse_multiple_datasets(reflections)
  experiments, reflections = assign_unique_identifiers(
    experiments, reflections)

  if len(experiments) == 0 and len(reflections) == 0:
    parser.print_help()
    return

  symmetry(experiments, reflections, params=params)


if __name__ == '__main__':
  import sys
  run(sys.argv[1:])<|MERGE_RESOLUTION|>--- conflicted
+++ resolved
@@ -76,20 +76,9 @@
       params = phil_scope.extract()
     self._params = params
 
-<<<<<<< HEAD
-  parser = OptionParser(
-    #usage=usage,
-    phil=phil_scope,
-    read_reflections=True,
-    read_experiments=True,
-    check_format=False,
-    #epilog=help_message
-  )
-=======
     # transform models into miller arrays
     datasets = self._miller_arrays_from_experiments_reflections(
       experiments, reflections)
->>>>>>> 5d6dabca
 
     result = determine_space_group(
       datasets, normalisation=self._params.normalisation,
