# LIBTBX_SET_DISPATCHER_NAME dials.import

import logging
import pickle
from collections import namedtuple

from dxtbx.imageset import ImageGrid, ImageSequence
from dxtbx.model.experiment_list import (
    Experiment,
    ExperimentList,
    ExperimentListFactory,
    ExperimentListTemplateImporter,
)
from libtbx.phil import parse

from dials.util import Sorry, show_mail_handle_errors
from dials.util.multi_dataset_handling import generate_experiment_identifiers
from dials.util.options import flatten_experiments

logger = logging.getLogger("dials.command_line.import")


def _pickle_load(fh):
    return pickle.load(fh, encoding="bytes")


help_message = """

This program is used to import image data files into a format that can be used
within dials. The program looks at the metadata for each image along with the
filenames to determine the relationship between sets of images. Once all the
images have been analysed, a experiments object is written to file which specifies
the relationship between files. For example if two sets of images which belong
to two rotation scans have been given, two image sequences will be saved. Images to
be processed are specified as command line arguments. Sometimes, there is a
maximum number of arguments that can be given on the command line and the number
of files may exceed this. In this case image filenames can be input on stdin
as shown in the examples below. Alternatively a template can be specified using
the template= parameter where the consecutive digits representing the image
numbers in the filenames are replaced with '#' characters.

The geometry can be set manually, either by using the reference_geometry=
parameter to specify an experiment list .expt file containing
the reference geometry, by using the mosflm_beam_centre= parameter to set
the Mosflm beam centre, or by specifying each variable to be overridden
using various geometry parameters.

Examples::

  dials.import /data/directory-containing-images/

  dials.import image_*.cbf

  dials.import image_1_*.cbf image_2_*.cbf

  dials.import directory/with/images

  dials.import template=image_1_####.cbf

  dials.import directory=directory/with/images

  find . -name "image_*.cbf" | dials.import

  dials.import << EOF
  image_1.cbf
  image_2.cbf
  EOF
"""


# Create the phil parameters
phil_scope = parse(
    """

  output {

    experiments = imported.expt
      .type = str
      .help = "The output JSON or pickle file"

    log = 'dials.import.log'
      .type = str
      .help = "The log filename"

    compact = False
      .type = bool
      .help = "For JSON output use compact representation"

  }

  identifier_type = *uuid timestamp None
    .type = choice
    .help = "Type of unique identifier to generate."

  input {

    ignore_unhandled = False
      .type = bool
      .help = "Don't throw exception if some args are unhandled"

    template = None
      .type = str
      .help = "The image sequence template"
      .multiple = True

    directory = None
      .type = str
      .help = "A directory with images"
      .multiple = True

    reference_geometry = None
      .type = path
      .help = "Experimental geometry from this models.expt "
              "will override the geometry from the "
              "image headers."

    check_reference_geometry = True
      .type = bool
      .expert_level = 2
      .help = "If True, assert the reference geometry is similar to"
              "the image geometry"

    use_beam_reference = True
      .type = bool
      .expert_level = 2
      .help = "If True, the beam from reference_geometry will override "
              "the beam from the image headers."

    use_gonio_reference = True
      .type = bool
      .expert_level = 2
      .help = "If True, the goniometer from reference_geometry will override "
              "the goniometer from the image headers."

    use_detector_reference = True
      .type = bool
      .expert_level = 2
      .help = "If True, the detector from reference_geometry will override "
              "the detector from the image headers."

    allow_multiple_sequences = True
      .type = bool
      .help = "If False, raise an error if multiple sequences are found"

    as_grid_scan = False
      .type = bool
      .help = "Import as grid scan"

    grid_size = None
      .type = ints(size=2)
      .help = "If importing as a grid scan set the size"
  }

  include scope dials.util.options.format_phil_scope

  include scope dials.util.options.geometry_phil_scope

  lookup {
    mask = None
      .type = str
      .help = "Apply a mask to the imported data"

    gain = None
      .type = str
      .help = "Apply a gain to the imported data"

    pedestal = None
      .type = str
      .help = "Apply a pedestal to the imported data"

    dx = None
      .type = str
      .help = "Apply an x geometry offset"
              "If both dx and dy are set then"
              "OffsetParallaxCorrectedPxMmStrategy will be used"

    dy = None
      .type = str
      .help = "Apply an y geometry offset"
              "If both dx and dy are set then"
              "OffsetParallaxCorrectedPxMmStrategy will be used"
  }
""",
    process_includes=True,
)


<<<<<<< HEAD
class ImageSetImporter:
    """
    A class to manage the import of the experiments
=======
def _extract_or_read_imagesets(params):
>>>>>>> fa83ed14
    """
    Return a list of ImageSets, importing them via alternative means if necessary.

    The "Alternative Means" means via params.input.template or .directory,
    if the images to import haven't been specified directly.

    Args:
        params: The phil.scope_extract from dials.import

    Returns: A list of ImageSet objects
    """

    # Get the experiments
    experiments = flatten_experiments(params.input.experiments)

    # Check we have some filenames
    if len(experiments) == 0:

        # FIXME Should probably make this smarter since it requires editing here
        # and in dials.import phil scope
        try:
            format_kwargs = {
                "dynamic_shadowing": params.format.dynamic_shadowing,
                "multi_panel": params.format.multi_panel,
            }
        except AttributeError:
            format_kwargs = None

        # Check if a template has been set and print help if not, otherwise try to
        # import the images based on the template input
        if len(params.input.template) > 0:
            importer = ExperimentListTemplateImporter(
                params.input.template,
                image_range=params.geometry.scan.image_range,
                format_kwargs=format_kwargs,
            )
            experiments = importer.experiments
            if len(experiments) == 0:
                raise Sorry(
                    "No experiments found matching template %s"
                    % params.input.experiments
                )
        elif len(params.input.directory) > 0:
            experiments = ExperimentListFactory.from_filenames(
                params.input.directory, format_kwargs=format_kwargs
            )
            if len(experiments) == 0:
                raise Sorry(
                    "No experiments found in directories %s" % params.input.directory
                )
        else:
            raise Sorry("No experiments found")

    # TODO (Nick):  This looks redundant as the experiments are immediately discarded.
    #               verify this, and remove if it is.
    if params.identifier_type:
        generate_experiment_identifiers(experiments, params.identifier_type)

    # Get a list of all imagesets
    imageset_list = experiments.imagesets()

    # Return the experiments
    return imageset_list


class ReferenceGeometryUpdater:
    """
    A class to replace beam + detector with a reference
    """

    def __init__(self, params):
        """
        Load the reference geometry
        """
        self.params = params
        self.reference = self.load_reference_geometry(params)

    def __call__(self, imageset):
        """
        Replace with the reference geometry
        """
        if self.params.input.check_reference_geometry:
            # Check static detector items are the same
            assert self.reference.detector.is_similar_to(
                imageset.get_detector(), static_only=True
            ), "Reference detector model does not match input detector model"

        # Set beam and detector
        if self.params.input.use_beam_reference:
            imageset.set_beam(self.reference.beam)
        if self.params.input.use_detector_reference:
            imageset.set_detector(self.reference.detector)
        if self.params.input.use_gonio_reference:
            imageset.set_goniometer(self.reference.goniometer)
        return imageset

    def load_reference_geometry(self, params):
        """
        Load a reference geometry file
        """
        # Load reference geometry
        reference_detector = None
        reference_beam = None
        if params.input.reference_geometry is not None:
            from dxtbx.serialize import load

            experiments = None
            experiments = load.experiment_list(
                params.input.reference_geometry, check_format=False
            )
            assert experiments, "Could not import reference geometry"
            assert len(experiments.detectors()) >= 1
            assert len(experiments.beams()) >= 1
            if len(experiments.detectors()) > 1:
                raise Sorry(
                    "The reference geometry file contains %d detector definitions, but only a single definition is allowed."
                    % len(experiments.detectors())
                )
            if len(experiments.beams()) > 1:
                raise Sorry(
                    "The reference geometry file contains %d beam definitions, but only a single definition is allowed."
                    % len(experiments.beams())
                )
            reference_detector = experiments.detectors()[0]
            reference_beam = experiments.beams()[0]
            reference_goniometer = experiments.goniometers()[0]
        Reference = namedtuple("Reference", ["detector", "beam", "goniometer"])
        return Reference(
            detector=reference_detector,
            beam=reference_beam,
            goniometer=reference_goniometer,
        )


class ManualGeometryUpdater:
    """
    A class to update the geometry manually
    """

    def __init__(self, params):
        """
        Save the params
        """
        self.params = params

    def __call__(self, imageset):
        """
        Override the parameters
        """
        from copy import deepcopy

        from dxtbx.imageset import ImageSequence, ImageSetFactory
        from dxtbx.model import (
            BeamFactory,
            DetectorFactory,
            GoniometerFactory,
            ScanFactory,
        )

        if self.params.geometry.convert_sequences_to_stills:
            imageset = ImageSetFactory.imageset_from_anyset(imageset)
            for j in imageset.indices():
                imageset.set_scan(None, j)
                imageset.set_goniometer(None, j)
        if not isinstance(imageset, ImageSequence):
            if self.params.geometry.convert_stills_to_sequences:
                imageset = self.convert_stills_to_sequence(imageset)
        if isinstance(imageset, ImageSequence):
            beam = BeamFactory.from_phil(self.params.geometry, imageset.get_beam())
            detector = DetectorFactory.from_phil(
                self.params.geometry, imageset.get_detector(), beam
            )
            goniometer = GoniometerFactory.from_phil(
                self.params.geometry, imageset.get_goniometer()
            )
            scan = ScanFactory.from_phil(
                self.params.geometry, deepcopy(imageset.get_scan())
            )
            i0, i1 = scan.get_array_range()
            j0, j1 = imageset.get_scan().get_array_range()
            if i0 < j0 or i1 > j1:
                imageset = self.extrapolate_imageset(
                    imageset=imageset,
                    beam=beam,
                    detector=detector,
                    goniometer=goniometer,
                    scan=scan,
                )
            else:
                imageset.set_beam(beam)
                imageset.set_detector(detector)
                imageset.set_goniometer(goniometer)
                imageset.set_scan(scan)
        else:
            for i in range(len(imageset)):
                beam = BeamFactory.from_phil(self.params.geometry, imageset.get_beam(i))
                detector = DetectorFactory.from_phil(
                    self.params.geometry, imageset.get_detector(i), beam
                )
                goniometer = GoniometerFactory.from_phil(
                    self.params.geometry, imageset.get_goniometer(i)
                )
                scan = ScanFactory.from_phil(self.params.geometry, imageset.get_scan(i))
                imageset.set_beam(beam, i)
                imageset.set_detector(detector, i)
                imageset.set_goniometer(goniometer, i)
                imageset.set_scan(scan, i)
        return imageset

    def extrapolate_imageset(
        self, imageset=None, beam=None, detector=None, goniometer=None, scan=None
    ):
        from dxtbx.imageset import ImageSetFactory

        first, last = scan.get_image_range()
        sequence = ImageSetFactory.make_sequence(
            template=imageset.get_template(),
            indices=list(range(first, last + 1)),
            format_class=imageset.get_format_class(),
            beam=beam,
            detector=detector,
            goniometer=goniometer,
            scan=scan,
            format_kwargs=imageset.params(),
        )
        return sequence

    def convert_stills_to_sequence(self, imageset):
        from dxtbx.model import Scan

        assert self.params.geometry.scan.oscillation is not None
        beam = imageset.get_beam(index=0)
        detector = imageset.get_detector(index=0)
        goniometer = imageset.get_goniometer(index=0)
        for i in range(1, len(imageset)):
            b_i = imageset.get_beam(i)
            d_i = imageset.get_detector(i)
            g_i = imageset.get_goniometer(i)
            assert (beam is None and b_i is None) or beam.is_similar_to(
                imageset.get_beam(index=i),
                wavelength_tolerance=self.params.input.tolerance.beam.wavelength,
                direction_tolerance=self.params.input.tolerance.beam.direction,
                polarization_normal_tolerance=self.params.input.tolerance.beam.polarization_normal,
                polarization_fraction_tolerance=self.params.input.tolerance.beam.polarization_fraction,
            )
            assert (detector is None and d_i is None) or detector.is_similar_to(
                imageset.get_detector(index=i),
                fast_axis_tolerance=self.params.input.tolerance.detector.fast_axis,
                slow_axis_tolerance=self.params.input.tolerance.detector.slow_axis,
                origin_tolerance=self.params.input.tolerance.detector.origin,
            )
            assert (goniometer is None and g_i is None) or goniometer.is_similar_to(
                imageset.get_goniometer(index=i),
                rotation_axis_tolerance=self.params.input.tolerance.goniometer.rotation_axis,
                fixed_rotation_tolerance=self.params.input.tolerance.goniometer.fixed_rotation,
                setting_rotation_tolerance=self.params.input.tolerance.goniometer.setting_rotation,
            )
        oscillation = self.params.geometry.scan.oscillation
        from dxtbx.imageset import ImageSetFactory
        from dxtbx.sequence_filenames import template_regex_from_list

        template, indices = template_regex_from_list(imageset.paths())
        image_range = (min(indices), max(indices))
        assert (image_range[1] + 1 - image_range[0]) == len(indices)
        scan = Scan(image_range=image_range, oscillation=oscillation)
        if template is None:
            paths = [imageset.get_path(i) for i in range(len(imageset))]
            assert len(set(paths)) == 1
            template = paths[0]
        new_sequence = ImageSetFactory.make_sequence(
            template=template,
            indices=indices,
            format_class=imageset.reader().get_format_class(),
            beam=beam,
            detector=detector,
            goniometer=goniometer,
            scan=scan,
        )
        return new_sequence


class MetaDataUpdater:
    """
    A class to manage updating the experiments metadata
    """

    def __init__(self, params):
        """
        Init the class
        """
        from dials.util.options import geometry_phil_scope

        self.params = params

        # Create the geometry updater
        self.update_geometry = []
        update_order = []

        # First add reference geometry is present
        if self.params.input.reference_geometry is not None:
            self.update_geometry.append(ReferenceGeometryUpdater(self.params))
            update_order.append("Reference geometry")

        # Then add manual geometry
        working_phil = geometry_phil_scope.format(self.params)
        diff_phil = geometry_phil_scope.fetch_diff(source=working_phil)
        if diff_phil.as_str() != "":
            self.update_geometry.append(ManualGeometryUpdater(self.params))
            update_order.append("Manual geometry")

        if len(update_order) > 0:
            logger.info("")
            logger.info("Applying input geometry in the following order:")
            for i, item in enumerate(update_order, start=1):
                logger.info("  %d. %s", i, item)
            logger.info("")

    def __call__(self, imageset_list):
        """
        Transform the metadata
        """
        # Import the lookup data
        lookup = self.import_lookup_data(self.params)

        # Convert all to ImageGrid
        if self.params.input.as_grid_scan:
            imageset_list = self.convert_to_grid_scan(imageset_list, self.params)

        # Create the experiments
        experiments = ExperimentList()

        # Loop through imagesets
        for imageset in imageset_list:

            # Set the external lookups
            imageset = self.update_lookup(imageset, lookup)

            # Update the geometry
            for updater in self.update_geometry:
                imageset = updater(imageset)

            # Check beam and detector are present
            if imageset.get_beam() is None or imageset.get_detector() is None:
                raise Sorry(
                    """
          Imageset contains no beam or detector model. This means you will be
          unable to process your data.

          Possible causes of this error are:
             - A problem reading the images with one of the dxtbx format classes
             - A lack of header information in the file itself.

          You can override this by specifying the metadata as geometry parameters
        """
                )

            # Check if dx and dy are set
            if [
                imageset.external_lookup.dx.filename,
                imageset.external_lookup.dy.filename,
            ].count(None) == 0:
                imageset.update_detector_px_mm_data()
            elif [
                imageset.external_lookup.dx.filename,
                imageset.external_lookup.dy.filename,
            ].count(None) == 1:
                raise Sorry(
                    """
          Only 1 offset map is set. Need to set both dx and d
        """
                )

            # Append to new imageset list
            if isinstance(imageset, ImageSequence):
                if imageset.get_scan().is_still():
                    # make lots of experiments all pointing at one
                    # image set
                    start, end = imageset.get_scan().get_array_range()
                    for j in range(start, end):
                        subset = imageset[j : j + 1]
                        experiments.append(
                            Experiment(
                                imageset=imageset,
                                beam=imageset.get_beam(),
                                detector=imageset.get_detector(),
                                goniometer=imageset.get_goniometer(),
                                scan=subset.get_scan(),
                                crystal=None,
                            )
                        )
                else:
                    # have just one experiment
                    experiments.append(
                        Experiment(
                            imageset=imageset,
                            beam=imageset.get_beam(),
                            detector=imageset.get_detector(),
                            goniometer=imageset.get_goniometer(),
                            scan=imageset.get_scan(),
                            crystal=None,
                        )
                    )
            else:
                for i in range(len(imageset)):
                    experiments.append(
                        Experiment(
                            imageset=imageset[i : i + 1],
                            beam=imageset.get_beam(i),
                            detector=imageset.get_detector(i),
                            goniometer=imageset.get_goniometer(i),
                            scan=imageset.get_scan(i),
                            crystal=None,
                        )
                    )

        if self.params.identifier_type:
            generate_experiment_identifiers(experiments, self.params.identifier_type)
        # Return the experiments
        return experiments

    def update_lookup(self, imageset, lookup):
        from dxtbx.format.image import ImageBool, ImageDouble

        if lookup.size is not None:
            d = imageset.get_detector()
            assert len(lookup.size) == len(d), "Incompatible size"
            for s, p in zip(lookup.size, d):
                assert s == p.get_image_size()[::-1], "Incompatible size"
            if lookup.mask.filename is not None:
                imageset.external_lookup.mask.filename = lookup.mask.filename
                imageset.external_lookup.mask.data = ImageBool(lookup.mask.data)
            if lookup.gain.filename is not None:
                imageset.external_lookup.gain.filename = lookup.gain.filename
                imageset.external_lookup.gain.data = ImageDouble(lookup.gain.data)
            if lookup.dark.filename is not None:
                imageset.external_lookup.pedestal.filename = lookup.dark.filename
                imageset.external_lookup.pedestal.data = ImageDouble(lookup.dark.data)
            if lookup.dx.filename is not None:
                imageset.external_lookup.dx.filename = lookup.dx.filename
                imageset.external_lookup.dx.data = ImageDouble(lookup.dx.data)
            if lookup.dy.filename is not None:
                imageset.external_lookup.dy.filename = lookup.dy.filename
                imageset.external_lookup.dy.data = ImageDouble(lookup.dy.data)
        return imageset

    def import_lookup_data(self, params):
        """
        Get the lookup data
        """
        # Check the lookup inputs
        mask_filename = None
        gain_filename = None
        dark_filename = None
        dx_filename = None
        dy_filename = None
        mask = None
        gain = None
        dark = None
        dx = None
        dy = None
        lookup_size = None
        if params.lookup.mask is not None:
            mask_filename = params.lookup.mask
            with open(mask_filename, "rb") as fh:
                mask = _pickle_load(fh)
            if not isinstance(mask, tuple):
                mask = (mask,)
            lookup_size = [m.all() for m in mask]
        if params.lookup.gain is not None:
            gain_filename = params.lookup.gain
            with open(gain_filename, "rb") as fh:
                gain = _pickle_load(fh)
            if not isinstance(gain, tuple):
                gain = (gain,)
            if lookup_size is None:
                lookup_size = [g.all() for g in gain]
            else:
                assert len(gain) == len(lookup_size), "Incompatible size"
                for s, g in zip(lookup_size, gain):
                    assert s == g.all(), "Incompatible size"
        if params.lookup.pedestal is not None:
            dark_filename = params.lookup.pedestal
            with open(dark_filename, "rb") as fh:
                dark = _pickle_load(fh)
            if not isinstance(dark, tuple):
                dark = (dark,)
            if lookup_size is None:
                lookup_size = [d.all() for d in dark]
            else:
                assert len(dark) == len(lookup_size), "Incompatible size"
                for s, d in zip(lookup_size, dark):
                    assert s == d.all(), "Incompatible size"
        if params.lookup.dx is not None:
            dx_filename = params.lookup.dx
            with open(dx_filename, "rb") as fh:
                dx = _pickle_load(fh)
            if not isinstance(dx, tuple):
                dx = (dx,)
            if lookup_size is None:
                lookup_size = [d.all() for d in dx]
            else:
                assert len(dx) == len(lookup_size), "Incompatible size"
                for s, d in zip(lookup_size, dx):
                    assert s == d.all(), "Incompatible size"
        if params.lookup.dy is not None:
            dy_filename = params.lookup.dy
            with open(dx_filename, "rb") as fh:
                dy = _pickle_load(fh)
            if not isinstance(dy, tuple):
                dy = (dy,)
            if lookup_size is None:
                lookup_size = [d.all() for d in dy]
            else:
                assert len(dy) == len(lookup_size), "Incompatible size"
                for s, d in zip(lookup_size, dy):
                    assert s == d.all(), "Incompatible size"
        Lookup = namedtuple("Lookup", ["size", "mask", "gain", "dark", "dx", "dy"])
        Item = namedtuple("Item", ["data", "filename"])
        return Lookup(
            size=lookup_size,
            mask=Item(data=mask, filename=mask_filename),
            gain=Item(data=gain, filename=gain_filename),
            dark=Item(data=dark, filename=dark_filename),
            dx=Item(data=dx, filename=dx_filename),
            dy=Item(data=dy, filename=dy_filename),
        )

    def convert_to_grid_scan(self, imageset_list, params):
        """
        Convert the imagesets to grid scans
        """
        if params.input.grid_size is None:
            raise Sorry("The input.grid_size parameter is required")
        result = []
        for imageset in imageset_list:
            result.append(
                ImageGrid.from_imageset(imageset.as_imageset(), params.input.grid_size)
            )
        return result


<<<<<<< HEAD
class Script:
=======
class ImageImporter(object):
>>>>>>> fa83ed14
    """Class to parse the command line options."""

    def __init__(self, phil=phil_scope):
        """Set the expected options."""
        from dials.util.options import OptionParser

        # Create the option parser
        usage = "dials.import [options] /path/to/image/files"
        self.parser = OptionParser(
            usage=usage,
            sort_options=True,
            phil=phil,
            read_experiments_from_images=True,
            epilog=help_message,
        )

    def import_image(self, args=None):
        """Parse the options."""

        # Parse the command line arguments in two passes to set up logging early
        params, options = self.parser.parse_args(
            args=args, show_diff_phil=False, quick_parse=True
        )

        # Configure logging, if this is the main process
        if __name__ == "__main__":
            from dials.util import log

            log.config(verbosity=options.verbose, logfile=params.output.log)

        from dials.util.version import dials_version

        logger.info(dials_version())

        # Parse the command line arguments completely
        if params.input.ignore_unhandled:
            params, options, unhandled = self.parser.parse_args(
                args=args, show_diff_phil=False, return_unhandled=True
            )
            # Remove any False values from unhandled (eliminate empty strings)
            unhandled = [x for x in unhandled if x]
        else:
            params, options = self.parser.parse_args(args=args, show_diff_phil=False)
            unhandled = None

        # Log the diff phil
        diff_phil = self.parser.diff_phil.as_str()
        if diff_phil:
            logger.info("The following parameters have been modified:\n")
            logger.info(diff_phil)

        # Print a warning if something unhandled
        if unhandled:
            msg = "Unable to handle the following arguments:\n"
            msg += "\n".join(["  %s" % a for a in unhandled])
            msg += "\n"
            logger.warning(msg)

        # Print help if no input
        if len(params.input.experiments) == 0 and not (
            params.input.template or params.input.directory
        ):
            self.parser.print_help()
            return

        # Re-extract the imagesets to rebuild experiments from
        imagesets = _extract_or_read_imagesets(params)

        metadata_updater = MetaDataUpdater(params)
        experiments = metadata_updater(imagesets)

        # Compute some numbers
        num_sweeps = 0
        num_still_sequences = 0
        num_stills = 0
        num_images = 0

        # importing a lot of experiments all pointing at one imageset should
        # work gracefully
        counted_imagesets = []

        for e in experiments:
            if e.imageset in counted_imagesets:
                continue
            if isinstance(e.imageset, ImageSequence):
                if e.imageset.get_scan().is_still():
                    num_still_sequences += 1
                else:
                    num_sweeps += 1
            else:
                num_stills += 1
            num_images += len(e.imageset)
            counted_imagesets.append(e.imageset)

        format_list = {str(e.imageset.get_format_class()) for e in experiments}

        # Print out some bulk info
        logger.info("-" * 80)
        for f in format_list:
            logger.info("  format: %s", f)
        logger.info("  num images: %d", num_images)
        logger.info("  sequences:")
        logger.info("    still:    %d", num_still_sequences)
        logger.info("    sweep:    %d", num_sweeps)
        logger.info("  num stills: %d", num_stills)

        # Print out info for all experiments
        for experiment in experiments:

            # Print some experiment info - override the output of image range
            # if appropriate
            image_range = params.geometry.scan.image_range
            if isinstance(experiment.imageset, ImageSequence):
                imageset_type = "sequence"
            else:
                imageset_type = "stills"

            logger.debug("-" * 80)
            logger.debug("  format: %s", str(experiment.imageset.get_format_class()))
            logger.debug("  imageset type: %s", imageset_type)
            if image_range is None:
                logger.debug("  num images:    %d", len(experiment.imageset))
            else:
                logger.debug("  num images:    %d", image_range[1] - image_range[0] + 1)

            logger.debug("")
            logger.debug(experiment.imageset.get_beam())
            logger.debug(experiment.imageset.get_goniometer())
            logger.debug(experiment.imageset.get_detector())
            logger.debug(experiment.imageset.get_scan())

        # Only allow a single sequence
        if params.input.allow_multiple_sequences is False:
            self.assert_single_sequence(experiments, params)

        # Write the experiments to file
        self.write_experiments(experiments, params)

    def write_experiments(self, experiments, params):
        """
        Output the experiments to file.
        """
        if params.output.experiments:
            logger.info("-" * 80)
            logger.info("Writing experiments to %s", params.output.experiments)
            experiments.as_file(
                params.output.experiments, compact=params.output.compact
            )

    def assert_single_sequence(self, experiments, params):
        """
        Print an error message if more than 1 sequence
        """
        sequences = [
            e.imageset for e in experiments if isinstance(e.imageset, ImageSequence)
        ]

        if len(sequences) > 1:

            # Print some info about multiple sequences
            self.diagnose_multiple_sequences(sequences, params)

            # Raise exception
            raise Sorry(
                """
        More than 1 sequence was found. Two things may be happening here:

        1. There really is more than 1 sequence. If you expected this to be the
           case, set the parameter allow_multiple_sequences=True. If you don't
           expect this, then check the input to dials.import.

        2. There may be something wrong with your image headers (for example,
           the rotation ranges of each image may not match up). You should
           investigate what went wrong, but you can force dials.import to treat
           your images as a single sequence by using the template=image_####.cbf
           parameter (see help).
      """
            )

    def diagnose_multiple_sequences(self, sequences, params):
        """
        Print a diff between sequences.
        """
        logger.info("")
        for i in range(1, len(sequences)):
            logger.info("=" * 80)
            logger.info("Diff between sequence %d and %d", i - 1, i)
            logger.info("")
            self.print_sequence_diff(sequences[i - 1], sequences[i], params)
        logger.info("=" * 80)
        logger.info("")

    def print_sequence_diff(self, sequence1, sequence2, params):
        """
        Print a diff between sequences.
        """
        from dxtbx.model.experiment_list import SequenceDiff

        diff = SequenceDiff(params.input.tolerance)
        text = diff(sequence1, sequence2)
        logger.info("\n".join(text))


@show_mail_handle_errors()
def run(args=None):
    importer = ImageImporter()
    importer.import_image(args)


if __name__ == "__main__":
    run()<|MERGE_RESOLUTION|>--- conflicted
+++ resolved
@@ -185,13 +185,7 @@
 )
 
 
-<<<<<<< HEAD
-class ImageSetImporter:
-    """
-    A class to manage the import of the experiments
-=======
 def _extract_or_read_imagesets(params):
->>>>>>> fa83ed14
     """
     Return a list of ImageSets, importing them via alternative means if necessary.
 
@@ -733,11 +727,7 @@
         return result
 
 
-<<<<<<< HEAD
-class Script:
-=======
-class ImageImporter(object):
->>>>>>> fa83ed14
+class ImageImporter:
     """Class to parse the command line options."""
 
     def __init__(self, phil=phil_scope):
